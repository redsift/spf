--- conflicted
+++ resolved
@@ -707,7 +707,6 @@
 
 	p := newParser(WithResolver(testResolver)).with(stub, "matching.net", "matching.net", net.IP{0, 0, 0, 0})
 	testcases := []TokenTestCase{
-<<<<<<< HEAD
 		{&Token{tInclude, qPlus, "_spf.matching.net"}, Pass, true, false},
 		{&Token{tInclude, qMinus, "_spf.matching.net"}, Fail, true, false},
 		{&Token{tInclude, qTilde, "_spf.matching.net"}, Softfail, true, false},
@@ -715,12 +714,6 @@
 
 		{&Token{tInclude, qPlus, "_spf.matching.net"}, Pass, true, true},
 		{&Token{tInclude, qMinus, "_spf.matching.net"}, Fail, true, true},
-=======
-		{&token{tInclude, qPlus, "_spf.matching.net"}, Pass, true, false},
-		{&token{tInclude, qMinus, "_spf.matching.net"}, Fail, true, false},
-		{&token{tInclude, qTilde, "_spf.matching.net"}, Softfail, true, false},
-		{&token{tInclude, qQuestionMark, "_spf.matching.net"}, Neutral, true, false},
->>>>>>> 4c16e59f
 	}
 
 	for i, testcase := range testcases {
