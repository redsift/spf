package spf

import (
	"net"
)

type Listener interface {
	CheckHost(ip net.IP, domain, sender string)
	CheckHostResult(r Result, explanation string, extras *ResponseExtras, err error)
	SPFRecord(s string)
	Directive(unused bool, qualifier, mechanism, value, effectiveValue string)
	NonMatch(qualifier, mechanism, value string, result Result, err error)
<<<<<<< HEAD
	Match(qualifier, mechanism, value string, result Result, explanation string, ttl time.Duration, err error)
=======
	Match(qualifier, mechanism, value string, result Result, explanation string, extras *ResponseExtras, err error)
>>>>>>> cea6f3ac
	FirstMatch(r Result, err error)
	MatchingIP(qualifier, mechanism, value string, fqdn string, ipn net.IPNet, host string, ip net.IP)
	// VoidLookup Should only be called after a Directive or CheckHost call, to ensure count is updated to correct
	// directive and state is correct
	VoidLookup(qualifier, mechanism, value string, fqdn string)
}<|MERGE_RESOLUTION|>--- conflicted
+++ resolved
@@ -10,11 +10,7 @@
 	SPFRecord(s string)
 	Directive(unused bool, qualifier, mechanism, value, effectiveValue string)
 	NonMatch(qualifier, mechanism, value string, result Result, err error)
-<<<<<<< HEAD
-	Match(qualifier, mechanism, value string, result Result, explanation string, ttl time.Duration, err error)
-=======
 	Match(qualifier, mechanism, value string, result Result, explanation string, extras *ResponseExtras, err error)
->>>>>>> cea6f3ac
 	FirstMatch(r Result, err error)
 	MatchingIP(qualifier, mechanism, value string, fqdn string, ipn net.IPNet, host string, ip net.IP)
 	// VoidLookup Should only be called after a Directive or CheckHost call, to ensure count is updated to correct
