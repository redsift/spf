package printer

import (
	"encoding/json"
	"fmt"
	"github.com/outcaste-io/ristretto"
	"github.com/redsift/spf/v2/z"
	"log"
	"net"
	"os"

	"github.com/redsift/spf/v2"
)

func ExamplePrinter() {
	dump := []byte(`[
		";aspmx2.googlemail.com.   IN AAAA", "tZyBgAABAAEAAAAABmFzcG14Mgpnb29nbGVtYWlsA2NvbQAAHAABBmFzcG14Mgpnb29nbGVtYWlsA2NvbQAAHAABAAABJAAQKgAUUEAQDAUAAAAAAAAAGw==",
		";alt2.aspmx.l.google.com. IN A",    "rgaBgAABAAEAAAAABGFsdDIFYXNwbXgBbAZnb29nbGUDY29tAAABAAEEYWx0MgVhc3BteAFsBmdvb2dsZQNjb20AAAEAAQAAASQABEp9yBo=",
		";alt1.aspmx.l.google.com. IN A",    "t8eBgAABAAEAAAAABGFsdDEFYXNwbXgBbAZnb29nbGUDY29tAAABAAEEYWx0MQVhc3BteAFsBmdvb2dsZQNjb20AAAEAAQAAAJgABEDpoRo=",
		";spf.mailjet.com.         IN TXT",  "HUKBgAABAAEAAAAAA3NwZgdtYWlsamV0A2NvbQAAEAABA3NwZgdtYWlsamV0A2NvbQAAEAABAAAF0wCZmHY9c3BmMSBpcDQ6MTc4LjMzLjExMS4xNDQgaXA0OjE3OC4zMy4xMzcuMjA4LzI4IGlwNDoxNzguMzMuMjIxLjAvMjQgaXA0OjM3LjU5LjY5LjEyOC8yNSBpcDQ6MzcuNTkuMjQ5LjAvMjQgaXA0Ojg3LjI1My4yMzIuMC8yMSBpcDQ6MTg1LjE4OS4yMzYuMC8yMiA/YWxs",
		";servers.mcsv.net.        IN TXT",  "xruBgAABAAEAAAAAB3NlcnZlcnMEbWNzdgNuZXQAABAAAQdzZXJ2ZXJzBG1jc3YDbmV0AAAQAAEAAACYAEdGdj1zcGYxIGlwNDoyMDUuMjAxLjEyOC4wLzIwIGlwNDoxOTguMi4xMjguMC8xOCBpcDQ6MTQ4LjEwNS44LjAvMjEgP2FsbA==",
		";alt2.aspmx.l.google.com. IN AAAA", "duCBgAABAAEAAAAABGFsdDIFYXNwbXgBbAZnb29nbGUDY29tAAAcAAEEYWx0MgVhc3BteAFsBmdvb2dsZQNjb20AABwAAQAAASQAECQEaABAAwwAAAAAAAAAABo=",
		";blocket.se.              IN MX",   "sMSBgAABAAUAAAAAB2Jsb2NrZXQCc2UAAA8AAQdibG9ja2V0AnNlAAAPAAEAAAG7ABkAHgZhc3BteDMKZ29vZ2xlbWFpbANjb20AB2Jsb2NrZXQCc2UAAA8AAQAAAbsAGwAUBGFsdDEFYXNwbXgBbAZnb29nbGUDY29tAAdibG9ja2V0AnNlAAAPAAEAAAG7ABsAFARhbHQyBWFzcG14AWwGZ29vZ2xlA2NvbQAHYmxvY2tldAJzZQAADwABAAABuwAZAB4GYXNwbXgyCmdvb2dsZW1haWwDY29tAAdibG9ja2V0AnNlAAAPAAEAAAG7ABYACgVhc3BteAFsBmdvb2dsZQNjb20A",
		";aspmx.l.google.com.      IN AAAA", "ul2BgAABAAEAAAAABWFzcG14AWwGZ29vZ2xlA2NvbQAAHAABBWFzcG14AWwGZ29vZ2xlA2NvbQAAHAABAAABJAAQKgAUUEAMDAsAAAAAAAAAGw==",
		";aspmx.l.google.com.      IN A",    "IG+BgAABAAEAAAAABWFzcG14AWwGZ29vZ2xlA2NvbQAAAQABBWFzcG14AWwGZ29vZ2xlA2NvbQAAAQABAAABJAAEQOm4Gg==",
		";alt1.aspmx.l.google.com. IN AAAA", "Pp2BgAABAAEAAAAABGFsdDEFYXNwbXgBbAZnb29nbGUDY29tAAAcAAEEYWx0MQVhc3BteAFsBmdvb2dsZQNjb20AABwAAQAAASQAECoAFFBAEAwFAAAAAAAAABo=",
		";aspmx2.googlemail.com.   IN A",    "hJGBgAABAAEAAAAABmFzcG14Mgpnb29nbGVtYWlsA2NvbQAAAQABBmFzcG14Mgpnb29nbGVtYWlsA2NvbQAAAQABAAAAzQAEQOmhGw==",
		";aspmx3.googlemail.com.   IN AAAA", "3H2BgAABAAEAAAAABmFzcG14Mwpnb29nbGVtYWlsA2NvbQAAHAABBmFzcG14Mwpnb29nbGVtYWlsA2NvbQAAHAABAAABJAAQJARoAEADDAAAAAAAAAAAGg==",
		";subito.it.               IN TXT",  "R0aBgAABAAIAAAAABnN1Yml0bwJpdAAAEAABBnN1Yml0bwJpdAAAEAABAAABDQGr/3Y9c3BmMSBteDpibG9ja2V0LnNlIGluY2x1ZGU6c3BmLm1haWxqZXQuY29tIGluY2x1ZGU6c2VydmVycy5tY3N2Lm5ldCBpcDQ6MTA5LjE2OC4xMjcuMTYwLzI3IGlwNDoyMTIuMzEuMjUyLjY0LzI3IGlwNDoyMTIuNzcuNjguNiBpcDQ6NjIuMjEyLjEuMTYwIGlwNDo2Mi4yMTIuMC4xNjAgaXA0OjkzLjk0LjMyLjAvMjEgaXA0OjkzLjk0LjM3LjI1MyBpcDQ6MTA5LjE2OC4xMjEuNDgvMjggaXA0OjM3LjIwMi4yMC4yMy8zMiBpcDQ6MjEzLjIxNS4xNaoyLjI1NC8zMiBpcDQ6MjEzLjIxNS4xNTIuMjUzLzMyIGlwNDoyMTMuMjE1LjE1Mi4yNTIvMzIgaXA0OjIxMy4yMTUuMTUyLjI1MS8zMiBpcDQ6MTA5LjE2OC4xMjEuNTQvMzIgaXA0OjEwOS4xNjguMTIxLjU1LzMyIGlwNDoxMDkuMTY4LjEyMS41Ny8zMiBpcDQ6MTA5LjE2OC4xMjEuNTgvMzIgLWFsbAZzdWJpdG8CaXQAABAAAQAAAQ0ARURnb29nbGUtc2l0ZS12ZXJpZmljYXRpb249NXZqME5OR2FXZGtDaUJCd01EcUF5WE90aWsxejR1SF9Wc0dKbDNfY3djOA==",
		";ptr.test.redsift.io.     IN TXT",  "O7yBgAABAAEAAAAAA3B0cgR0ZXN0B3JlZHNpZnQCaW8AABAAAQNwdHIEdGVzdAdyZWRzaWZ0AmlvAAAQAAEAAAErABAPdj1zcGYxIHB0ciB+YWxs",
		";aspmx3.googlemail.com.   IN A",    "j2WBgAABAAEAAAAABmFzcG14Mwpnb29nbGVtYWlsA2NvbQAAAQABBmFzcG14Mwpnb29nbGVtYWlsA2NvbQAAAQABAAABJAAESn3IGg=="
		]`)

	// fill dns cache
	var d spf.CacheDump
	if err := json.Unmarshal(dump, &d); err != nil {
		log.Fatal(err)
	}

	c := z.MustRistrettoCache(&ristretto.Config{
		NumCounters: int64(100 * 10),
		MaxCost:     1 << 20,
		BufferItems: 64,
		Metrics:     true,
		KeyToHash:   z.QuestionToHash,
		Cost:        z.MsgCost,
	})
	// use resolver with cache and no parallelism
	r, err := spf.NewMiekgDNSResolver("8.8.8.8:53", spf.MiekgDNSParallelism(1), spf.MiekgDNSCache(c))
	if err != nil {
		log.Fatalf("error creating resolver: %s", err)
	}

	d.ForEach(r.CacheResponse)

	c.Wait()

	// create a printer
	p := New(os.Stdout, r)

	res, s, _, err := spf.CheckHost(net.ParseIP("0.0.0.0"), "subito.it", "aspmx.l.google.com",
		spf.WithResolver(p),
		spf.WithListener(p),
	)
	if err != nil {
		log.Fatalf("%s %q %s", res, s, err)
	}

	res, s, _, err = spf.CheckHost(net.ParseIP("0.0.0.0"), "ptr.test.redsift.io", "aspmx.l.google.com",
		spf.WithResolver(p),
		spf.WithListener(p),
	)
	if err != nil {
		log.Fatalf("%s %q %s", res, s, err)
	}
	fmt.Printf("## of lookups: %d\n", p.LookupsCount())

	// Unordered output:
	// CHECK_HOST("0.0.0.0", "subito.it.", "aspmx.l.google.com")
	//     lookup(TXT:strict) subito.it.
	//   SPF: v=spf1 mx:blocket.se include:spf.mailjet.com include:servers.mcsv.net ip4:109.168.127.160/27 ip4:212.31.252.64/27 ip4:212.77.68.6 ip4:62.212.1.160 ip4:62.212.0.160 ip4:93.94.32.0/21 ip4:93.94.37.253 ip4:109.168.121.48/28 ip4:37.202.20.23/32 ip4:213.215.152.254/32 ip4:213.215.152.253/32 ip4:213.215.152.252/32 ip4:213.215.152.251/32 ip4:109.168.121.54/32 ip4:109.168.121.55/32 ip4:109.168.121.57/32 ip4:109.168.121.58/32 -all
	//   v=spf1
	//   mx:blocket.se (blocket.se.)
	//     lookup(mx:blocket.se.) aspmx3.googlemail.com. -> (74.125.200.26/32 has? 0.0.0.0) = false
	//     lookup(mx:blocket.se.) aspmx3.googlemail.com. -> (2404:6800:4003:c00::1a/128 has? 0.0.0.0) = false
	//     lookup(mx:blocket.se.) alt1.aspmx.l.google.com. -> (64.233.161.26/32 has? 0.0.0.0) = false
	//     lookup(mx:blocket.se.) alt1.aspmx.l.google.com. -> (2a00:1450:4010:c05::1a/128 has? 0.0.0.0) = false
	//     lookup(mx:blocket.se.) alt2.aspmx.l.google.com. -> (74.125.200.26/32 has? 0.0.0.0) = false
	//     lookup(mx:blocket.se.) alt2.aspmx.l.google.com. -> (2404:6800:4003:c00::1a/128 has? 0.0.0.0) = false
	//     lookup(mx:blocket.se.) aspmx2.googlemail.com. -> (64.233.161.27/32 has? 0.0.0.0) = false
	//     lookup(mx:blocket.se.) aspmx2.googlemail.com. -> (2a00:1450:4010:c05::1b/128 has? 0.0.0.0) = false
	//     lookup(mx:blocket.se.) aspmx.l.google.com. -> (64.233.184.26/32 has? 0.0.0.0) = false
	//     lookup(mx:blocket.se.) aspmx.l.google.com. -> (2a00:1450:400c:c0b::1b/128 has? 0.0.0.0) = false
	//   include:spf.mailjet.com (spf.mailjet.com.)
	//   CHECK_HOST("0.0.0.0", "spf.mailjet.com.", "aspmx.l.google.com")
	//       lookup(TXT:strict) spf.mailjet.com.
	//     SPF: v=spf1 ip4:178.33.111.144 ip4:178.33.137.208/28 ip4:178.33.221.0/24 ip4:37.59.69.128/25 ip4:37.59.249.0/24 ip4:87.253.232.0/21 ip4:185.189.236.0/22 ?all
	//     v=spf1
	//     ip4:178.33.111.144 (178.33.111.144)
	//     ip4:178.33.137.208/28 (178.33.137.208/28)
	//     ip4:178.33.221.0/24 (178.33.221.0/24)
	//     ip4:37.59.69.128/25 (37.59.69.128/25)
	//     ip4:37.59.249.0/24 (37.59.249.0/24)
	//     ip4:87.253.232.0/21 (87.253.232.0/21)
	//     ip4:185.189.236.0/22 (185.189.236.0/22)
	//     ?all
	//   = neutral, &{1491000000000 false}, , <nil>
	//   include:servers.mcsv.net (servers.mcsv.net.)
	//   CHECK_HOST("0.0.0.0", "servers.mcsv.net.", "aspmx.l.google.com")
	//       lookup(TXT:strict) servers.mcsv.net.
	//     SPF: v=spf1 ip4:205.201.128.0/20 ip4:198.2.128.0/18 ip4:148.105.8.0/21 ?all
	//     v=spf1
	//     ip4:205.201.128.0/20 (205.201.128.0/20)
	//     ip4:198.2.128.0/18 (198.2.128.0/18)
	//     ip4:148.105.8.0/21 (148.105.8.0/21)
	//     ?all
	//   = neutral, &{152000000000 false}, , <nil>
	//   ip4:109.168.127.160/27 (109.168.127.160/27)
	//   ip4:212.31.252.64/27 (212.31.252.64/27)
	//   ip4:212.77.68.6 (212.77.68.6)
	//   ip4:62.212.1.160 (62.212.1.160)
	//   ip4:62.212.0.160 (62.212.0.160)
	//   ip4:93.94.32.0/21 (93.94.32.0/21)
	//   ip4:93.94.37.253 (93.94.37.253)
	//   ip4:109.168.121.48/28 (109.168.121.48/28)
	//   ip4:37.202.20.23/32 (37.202.20.23/32)
	//   ip4:213.215.152.254/32 (213.215.152.254/32)
	//   ip4:213.215.152.253/32 (213.215.152.253/32)
	//   ip4:213.215.152.252/32 (213.215.152.252/32)
	//   ip4:213.215.152.251/32 (213.215.152.251/32)
	//   ip4:109.168.121.54/32 (109.168.121.54/32)
	//   ip4:109.168.121.55/32 (109.168.121.55/32)
	//   ip4:109.168.121.57/32 (109.168.121.57/32)
	//   ip4:109.168.121.58/32 (109.168.121.58/32)
	//   -all
	// = fail, &{269000000000 false}, , <nil>
	// CHECK_HOST("0.0.0.0", "ptr.test.redsift.io.", "aspmx.l.google.com")
	//     lookup(TXT:strict) ptr.test.redsift.io.
	//   SPF: v=spf1 ptr ~all
	//   v=spf1
	//   ptr (ptr.test.redsift.io.)
	//     lookup(PTR) 0.0.0.0
	//   VOID: ptr.test.redsift.io.
	//   ~all
	// = softfail, &{299000000000 false}, , <nil>
	// ## of lookups: 15
}

// b, _ := spf.CacheDump(c.GetALL(false)).MarshalJSON()
// println(string(b))

func ExamplePrinter_ipv6nil() {
	dump := []byte(`[
		";_spf.q4press.com. IN TXT",  "FM+BgAABAAEAAAAABF9zcGYHcTRwcmVzcwNjb20AABAAAQRfc3BmB3E0cHJlc3MDY29tAAAQAAEAAAznAB4ddj1zcGYxIGE6d2ViLnE0cHJlc3MuY29tIC1hbGw=",
		";web.q4press.com.  IN AAAA", "USGBgAABAAEAAQAAA3dlYgdxNHByZXNzA2NvbQAAHAABA3dlYgdxNHByZXNzA2NvbQAABQABAABScQANB3E0cHJlc3MDY29tAAdxNHByZXNzA2NvbQAABgABAAADKwBIBm5zLTU3Mwlhd3NkbnMtMDcDbmV0ABFhd3NkbnMtaG9zdG1hc3RlcgZhbWF6b24DY29tAHga7IoAABwgAAADhAASdQAAAAEs",
		";q4press.com.      IN TXT",  "xPiBgAABAAIAAAAAB3E0cHJlc3MDY29tAAAQAAEHcTRwcmVzcwNjb20AABAAAQAAADsARURnb29nbGUtc2l0ZS12ZXJpZmljYXRpb249TjRTcU1hMjVVbHRVZjdlNnVBYm1jT2ttOUpCX0FidEw2Q245bjM5eFdRVQdxNHByZXNzA2NvbQAAEAABAAAAOwAlJHY9c3BmMSBpbmNsdWRlOl9zcGYucTRwcmVzcy5jb20gfmFsbA==",
		";web.q4press.com.  IN A",    "2caBgAABAAcAAAAAA3dlYgdxNHByZXNzA2NvbQAAAQABA3dlYgdxNHByZXNzA2NvbQAABQABAABUVwANB3E0cHJlc3MDY29tAAdxNHByZXNzA2NvbQAAAQABAAAAMwAEkhRbmQdxNHByZXNzA2NvbQAAAQABAAAAMwAEkhRbmAdxNHByZXNzA2NvbQAAAQABAAAAMwAEA9BKrAdxNHByZXNzA2NvbQAAAQABAAAAMwAEDTmJAwdxNHByZXNzA2NvbQAAAQABAAAAMwAENBdxiwdxNHByZXNzA2NvbQAAAQABAAAAMwAENrF2DQ=="
		]`)

	// fill dns cache
	var d spf.CacheDump
	if err := json.Unmarshal(dump, &d); err != nil {
		log.Fatal(err)
	}

	c := z.MustRistrettoCache(&ristretto.Config{
		NumCounters: int64(100 * 10),
		MaxCost:     1 << 20,
		BufferItems: 64,
		Metrics:     true,
		KeyToHash:   z.QuestionToHash,
		Cost:        z.MsgCost,
	})
	// use resolver with cache and no parallelism
	r, err := spf.NewMiekgDNSResolver("8.8.8.8:53", spf.MiekgDNSParallelism(1), spf.MiekgDNSCache(c))
	if err != nil {
		log.Fatalf("error creating resolver: %s", err)
	}

	d.ForEach(r.CacheResponse)

	c.Wait()

	// create a printer
	p := New(os.Stdout, r)

	res, s, _, err := spf.CheckHost(net.ParseIP("0.0.0.0"), "q4press.com", "aspmx.l.google.com",
		spf.WithResolver(p),
		spf.WithListener(p),
	)
	if err != nil {
		log.Fatalf("%s %q %s", res, s, err)
	}

	// Unordered output:
	// CHECK_HOST("0.0.0.0", "q4press.com.", "aspmx.l.google.com")
	//     lookup(TXT:strict) q4press.com.
	//   SPF: v=spf1 include:_spf.q4press.com ~all
	//   v=spf1
	//   include:_spf.q4press.com (_spf.q4press.com.)
	//   CHECK_HOST("0.0.0.0", "_spf.q4press.com.", "aspmx.l.google.com")
	//       lookup(TXT:strict) _spf.q4press.com.
	//     SPF: v=spf1 a:web.q4press.com -all
	//     v=spf1
	//     a:web.q4press.com (web.q4press.com.)
	//       lookup(a:web.q4press.com.) web.q4press.com. -> (146.20.91.153/32 has? 0.0.0.0) = false
	//       lookup(a:web.q4press.com.) web.q4press.com. -> (146.20.91.152/32 has? 0.0.0.0) = false
	//       lookup(a:web.q4press.com.) web.q4press.com. -> (3.208.74.172/32 has? 0.0.0.0) = false
	//       lookup(a:web.q4press.com.) web.q4press.com. -> (13.57.137.3/32 has? 0.0.0.0) = false
	//       lookup(a:web.q4press.com.) web.q4press.com. -> (52.23.113.139/32 has? 0.0.0.0) = false
	//       lookup(a:web.q4press.com.) web.q4press.com. -> (54.177.118.13/32 has? 0.0.0.0) = false
	//     -all
	//   = fail, &{3303000000000 false}, , <nil>
	//   ~all
	// = softfail, &{59000000000 false}, , <nil>
	//
}

<<<<<<< HEAD
=======
func ExamplePrinter_voids() {
	// use resolver with cache and no parallelism
	r, err := spf.NewMiekgDNSResolver("8.8.8.8:53", spf.MiekgDNSParallelism(1))
	if err != nil {
		log.Fatalf("error creating resolver: %s", err)
	}

	// create a printer
	p := New(os.Stdout, r)

	_, _, _, err = spf.CheckHost(net.ParseIP("0.0.0.0"), "err008.spf.qa.redsift.tech", "redsift.io",
		spf.WithResolver(p),
		spf.WithListener(p),
		spf.IgnoreMatches(),
	)
	//if err != nil {
	//	log.Fatalf("%s %q %s", res, s, err)
	//}
	fmt.Printf("## of lookups: %d\n", p.LookupsCount())

	// Output:
	// CHECK_HOST("0.0.0.0", "err008.spf.qa.redsift.tech.", "redsift.io")
	//     lookup(TXT:strict) err008.spf.qa.redsift.tech.
	//   SPF: v=spf1 include:err008.1.spf.qa.redsift.tech -all
	//   v=spf1
	//   include:err008.1.spf.qa.redsift.tech (err008.1.spf.qa.redsift.tech.)
	//   CHECK_HOST("0.0.0.0", "err008.1.spf.qa.redsift.tech.", "redsift.io")
	//       lookup(TXT:strict) err008.1.spf.qa.redsift.tech.
	//     SPF: v=spf1 include:err008.2.spf.qa.redsift.tech include:err008.3.spf.qa.redsift.tech include:err008.4.spf.qa.redsift.tech -all
	//     v=spf1
	//     include:err008.2.spf.qa.redsift.tech (err008.2.spf.qa.redsift.tech.)
	//     CHECK_HOST("0.0.0.0", "err008.2.spf.qa.redsift.tech.", "redsift.io")
	//         lookup(TXT:strict) err008.2.spf.qa.redsift.tech.
	//       SPF: v=spf1 ip4:80.194.146.205 -all
	//       v=spf1
	//       ip4:80.194.146.205 (80.194.146.205)
	//       -all
	//       FIRST-MATCH: fail, <nil>
	//     = 8, &{60000000000 false}, , result is unreliable with IgnoreMatches option enabled
	//     include:err008.3.spf.qa.redsift.tech (err008.3.spf.qa.redsift.tech.)
	//     CHECK_HOST("0.0.0.0", "err008.3.spf.qa.redsift.tech.", "redsift.io")
	//         lookup(TXT:strict) err008.3.spf.qa.redsift.tech.
	//       VOID: err008.3.spf.qa.redsift.tech.
	//     = none, &{0 true}, , permanent DNS error
	//     include:err008.4.spf.qa.redsift.tech (err008.4.spf.qa.redsift.tech.)
	//     CHECK_HOST("0.0.0.0", "err008.4.spf.qa.redsift.tech.", "redsift.io")
	//         lookup(TXT:strict) err008.4.spf.qa.redsift.tech.
	//       SPF: v=spf1 include:err008.5.spf.qa.redsift.tech include:err008.6.spf.qa.redsift.tech -all
	//       v=spf1
	//       include:err008.5.spf.qa.redsift.tech (err008.5.spf.qa.redsift.tech.)
	//       CHECK_HOST("0.0.0.0", "err008.5.spf.qa.redsift.tech.", "redsift.io")
	//           lookup(TXT:strict) err008.5.spf.qa.redsift.tech.
	//         VOID: err008.5.spf.qa.redsift.tech.
	//       = none, &{0 true}, , SPF record not found
	//       include:err008.6.spf.qa.redsift.tech (err008.6.spf.qa.redsift.tech.)
	//       CHECK_HOST("0.0.0.0", "err008.6.spf.qa.redsift.tech.", "redsift.io")
	//           lookup(TXT:strict) err008.6.spf.qa.redsift.tech.
	//         VOID: err008.6.spf.qa.redsift.tech.
	//       = none, &{0 true}, , permanent DNS error
	//       -all
	//     = 8, &{60000000000 false}, , result is unreliable with IgnoreMatches option enabled
	//     -all
	//   = 8, &{60000000000 false}, , result is unreliable with IgnoreMatches option enabled
	//   -all
	// = 8, &{60000000000 false}, , result is unreliable with IgnoreMatches option enabled
	// ## of lookups: 6

}

>>>>>>> cea6f3ac
func ExamplePrinter_ignoreMatches() {
	dump := []byte(`[
		";aspmx2.googlemail.com.   IN AAAA", "tZyBgAABAAEAAAAABmFzcG14Mgpnb29nbGVtYWlsA2NvbQAAHAABBmFzcG14Mgpnb29nbGVtYWlsA2NvbQAAHAABAAABJAAQKgAUUEAQDAUAAAAAAAAAGw==",
		";alt2.aspmx.l.google.com. IN A",    "rgaBgAABAAEAAAAABGFsdDIFYXNwbXgBbAZnb29nbGUDY29tAAABAAEEYWx0MgVhc3BteAFsBmdvb2dsZQNjb20AAAEAAQAAASQABEp9yBo=",
		";alt1.aspmx.l.google.com. IN A",    "t8eBgAABAAEAAAAABGFsdDEFYXNwbXgBbAZnb29nbGUDY29tAAABAAEEYWx0MQVhc3BteAFsBmdvb2dsZQNjb20AAAEAAQAAAJgABEDpoRo=",
		";spf.mailjet.com.         IN TXT",  "HUKBgAABAAEAAAAAA3NwZgdtYWlsamV0A2NvbQAAEAABA3NwZgdtYWlsamV0A2NvbQAAEAABAAAF0wCZmHY9c3BmMSBpcDQ6MTc4LjMzLjExMS4xNDQgaXA0OjE3OC4zMy4xMzcuMjA4LzI4IGlwNDoxNzguMzMuMjIxLjAvMjQgaXA0OjM3LjU5LjY5LjEyOC8yNSBpcDQ6MzcuNTkuMjQ5LjAvMjQgaXA0Ojg3LjI1My4yMzIuMC8yMSBpcDQ6MTg1LjE4OS4yMzYuMC8yMiA/YWxs",
		";servers.mcsv.net.        IN TXT",  "xruBgAABAAEAAAAAB3NlcnZlcnMEbWNzdgNuZXQAABAAAQdzZXJ2ZXJzBG1jc3YDbmV0AAAQAAEAAACYAEdGdj1zcGYxIGlwNDoyMDUuMjAxLjEyOC4wLzIwIGlwNDoxOTguMi4xMjguMC8xOCBpcDQ6MTQ4LjEwNS44LjAvMjEgP2FsbA==",
		";alt2.aspmx.l.google.com. IN AAAA", "duCBgAABAAEAAAAABGFsdDIFYXNwbXgBbAZnb29nbGUDY29tAAAcAAEEYWx0MgVhc3BteAFsBmdvb2dsZQNjb20AABwAAQAAASQAECQEaABAAwwAAAAAAAAAABo=",
		";blocket.se.              IN MX",   "sMSBgAABAAUAAAAAB2Jsb2NrZXQCc2UAAA8AAQdibG9ja2V0AnNlAAAPAAEAAAG7ABkAHgZhc3BteDMKZ29vZ2xlbWFpbANjb20AB2Jsb2NrZXQCc2UAAA8AAQAAAbsAGwAUBGFsdDEFYXNwbXgBbAZnb29nbGUDY29tAAdibG9ja2V0AnNlAAAPAAEAAAG7ABsAFARhbHQyBWFzcG14AWwGZ29vZ2xlA2NvbQAHYmxvY2tldAJzZQAADwABAAABuwAZAB4GYXNwbXgyCmdvb2dsZW1haWwDY29tAAdibG9ja2V0AnNlAAAPAAEAAAG7ABYACgVhc3BteAFsBmdvb2dsZQNjb20A",
		";aspmx.l.google.com.      IN AAAA", "ul2BgAABAAEAAAAABWFzcG14AWwGZ29vZ2xlA2NvbQAAHAABBWFzcG14AWwGZ29vZ2xlA2NvbQAAHAABAAABJAAQKgAUUEAMDAsAAAAAAAAAGw==",
		";aspmx.l.google.com.      IN A",    "IG+BgAABAAEAAAAABWFzcG14AWwGZ29vZ2xlA2NvbQAAAQABBWFzcG14AWwGZ29vZ2xlA2NvbQAAAQABAAABJAAEQOm4Gg==",
		";alt1.aspmx.l.google.com. IN AAAA", "Pp2BgAABAAEAAAAABGFsdDEFYXNwbXgBbAZnb29nbGUDY29tAAAcAAEEYWx0MQVhc3BteAFsBmdvb2dsZQNjb20AABwAAQAAASQAECoAFFBAEAwFAAAAAAAAABo=",
		";aspmx2.googlemail.com.   IN A",    "hJGBgAABAAEAAAAABmFzcG14Mgpnb29nbGVtYWlsA2NvbQAAAQABBmFzcG14Mgpnb29nbGVtYWlsA2NvbQAAAQABAAAAzQAEQOmhGw==",
		";aspmx3.googlemail.com.   IN AAAA", "3H2BgAABAAEAAAAABmFzcG14Mwpnb29nbGVtYWlsA2NvbQAAHAABBmFzcG14Mwpnb29nbGVtYWlsA2NvbQAAHAABAAABJAAQJARoAEADDAAAAAAAAAAAGg==",
		";subito.it.               IN TXT",  "R0aBgAABAAIAAAAABnN1Yml0bwJpdAAAEAABBnN1Yml0bwJpdAAAEAABAAABDQGr/3Y9c3BmMSBteDpibG9ja2V0LnNlIGluY2x1ZGU6c3BmLm1haWxqZXQuY29tIGluY2x1ZGU6c2VydmVycy5tY3N2Lm5ldCBpcDQ6MTA5LjE2OC4xMjcuMTYwLzI3IGlwNDoyMTIuMzEuMjUyLjY0LzI3IGlwNDoyMTIuNzcuNjguNiBpcDQ6NjIuMjEyLjEuMTYwIGlwNDo2Mi4yMTIuMC4xNjAgaXA0OjkzLjk0LjMyLjAvMjEgaXA0OjkzLjk0LjM3LjI1MyBpcDQ6MTA5LjE2OC4xMjEuNDgvMjggaXA0OjM3LjIwMi4yMC4yMy8zMiBpcDQ6MjEzLjIxNS4xNaoyLjI1NC8zMiBpcDQ6MjEzLjIxNS4xNTIuMjUzLzMyIGlwNDoyMTMuMjE1LjE1Mi4yNTIvMzIgaXA0OjIxMy4yMTUuMTUyLjI1MS8zMiBpcDQ6MTA5LjE2OC4xMjEuNTQvMzIgaXA0OjEwOS4xNjguMTIxLjU1LzMyIGlwNDoxMDkuMTY4LjEyMS41Ny8zMiBpcDQ6MTA5LjE2OC4xMjEuNTgvMzIgLWFsbAZzdWJpdG8CaXQAABAAAQAAAQ0ARURnb29nbGUtc2l0ZS12ZXJpZmljYXRpb249NXZqME5OR2FXZGtDaUJCd01EcUF5WE90aWsxejR1SF9Wc0dKbDNfY3djOA==",
		";ptr.test.redsift.io.     IN TXT",  "O7yBgAABAAEAAAAAA3B0cgR0ZXN0B3JlZHNpZnQCaW8AABAAAQNwdHIEdGVzdAdyZWRzaWZ0AmlvAAAQAAEAAAErABAPdj1zcGYxIHB0ciB+YWxs",
		";aspmx3.googlemail.com.   IN A",    "j2WBgAABAAEAAAAABmFzcG14Mwpnb29nbGVtYWlsA2NvbQAAAQABBmFzcG14Mwpnb29nbGVtYWlsA2NvbQAAAQABAAABJAAESn3IGg=="
		]`)

	// fill dns cache
	var d spf.CacheDump
	if err := json.Unmarshal(dump, &d); err != nil {
		log.Fatal(err)
	}

	c := z.MustRistrettoCache(&ristretto.Config{
		NumCounters: int64(100 * 10),
		MaxCost:     1 << 20,
		BufferItems: 64,
		Metrics:     true,
		KeyToHash:   z.QuestionToHash,
		Cost:        z.MsgCost,
	})
	// use resolver with cache and no parallelism
	r, err := spf.NewMiekgDNSResolver("8.8.8.8:53", spf.MiekgDNSParallelism(1), spf.MiekgDNSCache(c))
	if err != nil {
		log.Fatalf("error creating resolver: %s", err)
	}

	d.ForEach(r.CacheResponse)

	c.Wait()

	// create a printer
	p := New(os.Stdout, r)

	_, _, _, err = spf.CheckHost(net.ParseIP("0.0.0.0"), "subito.it", "aspmx.l.google.com",
		spf.IgnoreMatches(),
		spf.WithResolver(p),
		spf.WithListener(p),
	)
	_, _, _, err = spf.CheckHost(net.ParseIP("0.0.0.0"), "ptr.test.redsift.io", "aspmx.l.google.com",
		spf.IgnoreMatches(),
		spf.WithResolver(p),
		spf.WithListener(p),
	)

	fmt.Printf("## of lookups: %d\n", p.LookupsCount())

<<<<<<< HEAD
	//  output:
	//  CHECK_HOST("0.0.0.0", "subito.it.", "aspmx.l.google.com")
=======
	// output:
	// CHECK_HOST("0.0.0.0", "subito.it.", "aspmx.l.google.com")
>>>>>>> cea6f3ac
	//     lookup(TXT:strict) subito.it.
	//   SPF: v=spf1 mx:blocket.se include:spf.mailjet.com include:servers.mcsv.net ip4:109.168.127.160/27 ip4:212.31.252.64/27 ip4:212.77.68.6 ip4:62.212.1.160 ip4:62.212.0.160 ip4:93.94.32.0/21 ip4:93.94.37.253 ip4:109.168.121.48/28 ip4:37.202.20.23/32 ip4:213.215.152.254/32 ip4:213.215.152.253/32 ip4:213.215.152.252/32 ip4:213.215.152.251/32 ip4:109.168.121.54/32 ip4:109.168.121.55/32 ip4:109.168.121.57/32 ip4:109.168.121.58/32 -all
	//   v=spf1
	//   mx:blocket.se (blocket.se.)
	//     lookup(mx:blocket.se.) aspmx3.googlemail.com. -> (74.125.200.26/32 has? 0.0.0.0) = false
	//     lookup(mx:blocket.se.) aspmx3.googlemail.com. -> (2404:6800:4003:c00::1a/128 has? 0.0.0.0) = false
	//     lookup(mx:blocket.se.) alt1.aspmx.l.google.com. -> (64.233.161.26/32 has? 0.0.0.0) = false
	//     lookup(mx:blocket.se.) alt1.aspmx.l.google.com. -> (2a00:1450:4010:c05::1a/128 has? 0.0.0.0) = false
	//     lookup(mx:blocket.se.) alt2.aspmx.l.google.com. -> (74.125.200.26/32 has? 0.0.0.0) = false
	//     lookup(mx:blocket.se.) alt2.aspmx.l.google.com. -> (2404:6800:4003:c00::1a/128 has? 0.0.0.0) = false
	//     lookup(mx:blocket.se.) aspmx2.googlemail.com. -> (64.233.161.27/32 has? 0.0.0.0) = false
	//     lookup(mx:blocket.se.) aspmx2.googlemail.com. -> (2a00:1450:4010:c05::1b/128 has? 0.0.0.0) = false
	//     lookup(mx:blocket.se.) aspmx.l.google.com. -> (64.233.184.26/32 has? 0.0.0.0) = false
	//     lookup(mx:blocket.se.) aspmx.l.google.com. -> (2a00:1450:400c:c0b::1b/128 has? 0.0.0.0) = false
	//   include:spf.mailjet.com (spf.mailjet.com.)
	//   CHECK_HOST("0.0.0.0", "spf.mailjet.com.", "aspmx.l.google.com")
	//       lookup(TXT:strict) spf.mailjet.com.
	//     SPF: v=spf1 ip4:178.33.111.144 ip4:178.33.137.208/28 ip4:178.33.221.0/24 ip4:37.59.69.128/25 ip4:37.59.249.0/24 ip4:87.253.232.0/21 ip4:185.189.236.0/22 ?all
	//     v=spf1
	//     ip4:178.33.111.144 (178.33.111.144)
	//     ip4:178.33.137.208/28 (178.33.137.208/28)
	//     ip4:178.33.221.0/24 (178.33.221.0/24)
	//     ip4:37.59.69.128/25 (37.59.69.128/25)
	//     ip4:37.59.249.0/24 (37.59.249.0/24)
	//     ip4:87.253.232.0/21 (87.253.232.0/21)
	//     ip4:185.189.236.0/22 (185.189.236.0/22)
	//     ?all
	//     FIRST-MATCH: neutral, <nil>
<<<<<<< HEAD
	//   = 8, "24m51s", , result is unreliable with IgnoreMatches option enabled
=======
	//   = 8, &{1491000000000 false}, , result is unreliable with IgnoreMatches option enabled
>>>>>>> cea6f3ac
	//   include:servers.mcsv.net (servers.mcsv.net.)
	//   CHECK_HOST("0.0.0.0", "servers.mcsv.net.", "aspmx.l.google.com")
	//       lookup(TXT:strict) servers.mcsv.net.
	//     SPF: v=spf1 ip4:205.201.128.0/20 ip4:198.2.128.0/18 ip4:148.105.8.0/21 ?all
	//     v=spf1
	//     ip4:205.201.128.0/20 (205.201.128.0/20)
	//     ip4:198.2.128.0/18 (198.2.128.0/18)
	//     ip4:148.105.8.0/21 (148.105.8.0/21)
	//     ?all
<<<<<<< HEAD
	//   = 8, "2m32s", , result is unreliable with IgnoreMatches option enabled
=======
	//   = 8, &{152000000000 false}, , result is unreliable with IgnoreMatches option enabled
>>>>>>> cea6f3ac
	//   ip4:109.168.127.160/27 (109.168.127.160/27)
	//   ip4:212.31.252.64/27 (212.31.252.64/27)
	//   ip4:212.77.68.6 (212.77.68.6)
	//   ip4:62.212.1.160 (62.212.1.160)
	//   ip4:62.212.0.160 (62.212.0.160)
	//   ip4:93.94.32.0/21 (93.94.32.0/21)
	//   ip4:93.94.37.253 (93.94.37.253)
	//   ip4:109.168.121.48/28 (109.168.121.48/28)
	//   ip4:37.202.20.23/32 (37.202.20.23/32)
	//   ip4:213.215.152.254/32 (213.215.152.254/32)
	//   ip4:213.215.152.253/32 (213.215.152.253/32)
	//   ip4:213.215.152.252/32 (213.215.152.252/32)
	//   ip4:213.215.152.251/32 (213.215.152.251/32)
	//   ip4:109.168.121.54/32 (109.168.121.54/32)
	//   ip4:109.168.121.55/32 (109.168.121.55/32)
	//   ip4:109.168.121.57/32 (109.168.121.57/32)
	//   ip4:109.168.121.58/32 (109.168.121.58/32)
	//   -all
<<<<<<< HEAD
	// = 8, "4m29s", , result is unreliable with IgnoreMatches option enabled
=======
	// = 8, &{269000000000 false}, , result is unreliable with IgnoreMatches option enabled
>>>>>>> cea6f3ac
	// CHECK_HOST("0.0.0.0", "ptr.test.redsift.io.", "aspmx.l.google.com")
	//     lookup(TXT:strict) ptr.test.redsift.io.
	//   SPF: v=spf1 ptr ~all
	//   v=spf1
	//   ptr (ptr.test.redsift.io.)
	//     lookup(PTR) 0.0.0.0
<<<<<<< HEAD
	//   ~all
	//   FIRST-MATCH: softfail, <nil>
	// = 8, "4m59s", , result is unreliable with IgnoreMatches option enabled
=======
	//   VOID: ptr.test.redsift.io.
	//   ~all
	//   FIRST-MATCH: softfail, <nil>
	// = 8, &{299000000000 false}, , result is unreliable with IgnoreMatches option enabled
>>>>>>> cea6f3ac
	// ## of lookups: 15
}<|MERGE_RESOLUTION|>--- conflicted
+++ resolved
@@ -216,8 +216,6 @@
 	//
 }
 
-<<<<<<< HEAD
-=======
 func ExamplePrinter_voids() {
 	// use resolver with cache and no parallelism
 	r, err := spf.NewMiekgDNSResolver("8.8.8.8:53", spf.MiekgDNSParallelism(1))
@@ -287,7 +285,6 @@
 
 }
 
->>>>>>> cea6f3ac
 func ExamplePrinter_ignoreMatches() {
 	dump := []byte(`[
 		";aspmx2.googlemail.com.   IN AAAA", "tZyBgAABAAEAAAAABmFzcG14Mgpnb29nbGVtYWlsA2NvbQAAHAABBmFzcG14Mgpnb29nbGVtYWlsA2NvbQAAHAABAAABJAAQKgAUUEAQDAUAAAAAAAAAGw==",
@@ -347,13 +344,8 @@
 
 	fmt.Printf("## of lookups: %d\n", p.LookupsCount())
 
-<<<<<<< HEAD
 	//  output:
 	//  CHECK_HOST("0.0.0.0", "subito.it.", "aspmx.l.google.com")
-=======
-	// output:
-	// CHECK_HOST("0.0.0.0", "subito.it.", "aspmx.l.google.com")
->>>>>>> cea6f3ac
 	//     lookup(TXT:strict) subito.it.
 	//   SPF: v=spf1 mx:blocket.se include:spf.mailjet.com include:servers.mcsv.net ip4:109.168.127.160/27 ip4:212.31.252.64/27 ip4:212.77.68.6 ip4:62.212.1.160 ip4:62.212.0.160 ip4:93.94.32.0/21 ip4:93.94.37.253 ip4:109.168.121.48/28 ip4:37.202.20.23/32 ip4:213.215.152.254/32 ip4:213.215.152.253/32 ip4:213.215.152.252/32 ip4:213.215.152.251/32 ip4:109.168.121.54/32 ip4:109.168.121.55/32 ip4:109.168.121.57/32 ip4:109.168.121.58/32 -all
 	//   v=spf1
@@ -382,11 +374,7 @@
 	//     ip4:185.189.236.0/22 (185.189.236.0/22)
 	//     ?all
 	//     FIRST-MATCH: neutral, <nil>
-<<<<<<< HEAD
-	//   = 8, "24m51s", , result is unreliable with IgnoreMatches option enabled
-=======
 	//   = 8, &{1491000000000 false}, , result is unreliable with IgnoreMatches option enabled
->>>>>>> cea6f3ac
 	//   include:servers.mcsv.net (servers.mcsv.net.)
 	//   CHECK_HOST("0.0.0.0", "servers.mcsv.net.", "aspmx.l.google.com")
 	//       lookup(TXT:strict) servers.mcsv.net.
@@ -396,11 +384,7 @@
 	//     ip4:198.2.128.0/18 (198.2.128.0/18)
 	//     ip4:148.105.8.0/21 (148.105.8.0/21)
 	//     ?all
-<<<<<<< HEAD
-	//   = 8, "2m32s", , result is unreliable with IgnoreMatches option enabled
-=======
 	//   = 8, &{152000000000 false}, , result is unreliable with IgnoreMatches option enabled
->>>>>>> cea6f3ac
 	//   ip4:109.168.127.160/27 (109.168.127.160/27)
 	//   ip4:212.31.252.64/27 (212.31.252.64/27)
 	//   ip4:212.77.68.6 (212.77.68.6)
@@ -419,26 +403,16 @@
 	//   ip4:109.168.121.57/32 (109.168.121.57/32)
 	//   ip4:109.168.121.58/32 (109.168.121.58/32)
 	//   -all
-<<<<<<< HEAD
-	// = 8, "4m29s", , result is unreliable with IgnoreMatches option enabled
-=======
 	// = 8, &{269000000000 false}, , result is unreliable with IgnoreMatches option enabled
->>>>>>> cea6f3ac
 	// CHECK_HOST("0.0.0.0", "ptr.test.redsift.io.", "aspmx.l.google.com")
 	//     lookup(TXT:strict) ptr.test.redsift.io.
 	//   SPF: v=spf1 ptr ~all
 	//   v=spf1
 	//   ptr (ptr.test.redsift.io.)
 	//     lookup(PTR) 0.0.0.0
-<<<<<<< HEAD
-	//   ~all
-	//   FIRST-MATCH: softfail, <nil>
-	// = 8, "4m59s", , result is unreliable with IgnoreMatches option enabled
-=======
 	//   VOID: ptr.test.redsift.io.
 	//   ~all
 	//   FIRST-MATCH: softfail, <nil>
 	// = 8, &{299000000000 false}, , result is unreliable with IgnoreMatches option enabled
->>>>>>> cea6f3ac
 	// ## of lookups: 15
 }