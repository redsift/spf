package printer

import (
	"encoding/json"
	"fmt"
	"github.com/outcaste-io/ristretto"
	"github.com/redsift/spf/v2/z"
	"log"
	"net"
	"os"

	"github.com/redsift/spf/v2"
)

func ExamplePrinter() {
	dump := []byte(`[
		";aspmx2.googlemail.com.   IN AAAA", "tZyBgAABAAEAAAAABmFzcG14Mgpnb29nbGVtYWlsA2NvbQAAHAABBmFzcG14Mgpnb29nbGVtYWlsA2NvbQAAHAABAAABJAAQKgAUUEAQDAUAAAAAAAAAGw==",
		";alt2.aspmx.l.google.com. IN A",    "rgaBgAABAAEAAAAABGFsdDIFYXNwbXgBbAZnb29nbGUDY29tAAABAAEEYWx0MgVhc3BteAFsBmdvb2dsZQNjb20AAAEAAQAAASQABEp9yBo=",
		";alt1.aspmx.l.google.com. IN A",    "t8eBgAABAAEAAAAABGFsdDEFYXNwbXgBbAZnb29nbGUDY29tAAABAAEEYWx0MQVhc3BteAFsBmdvb2dsZQNjb20AAAEAAQAAAJgABEDpoRo=",
		";spf.mailjet.com.         IN TXT",  "HUKBgAABAAEAAAAAA3NwZgdtYWlsamV0A2NvbQAAEAABA3NwZgdtYWlsamV0A2NvbQAAEAABAAAF0wCZmHY9c3BmMSBpcDQ6MTc4LjMzLjExMS4xNDQgaXA0OjE3OC4zMy4xMzcuMjA4LzI4IGlwNDoxNzguMzMuMjIxLjAvMjQgaXA0OjM3LjU5LjY5LjEyOC8yNSBpcDQ6MzcuNTkuMjQ5LjAvMjQgaXA0Ojg3LjI1My4yMzIuMC8yMSBpcDQ6MTg1LjE4OS4yMzYuMC8yMiA/YWxs",
		";servers.mcsv.net.        IN TXT",  "xruBgAABAAEAAAAAB3NlcnZlcnMEbWNzdgNuZXQAABAAAQdzZXJ2ZXJzBG1jc3YDbmV0AAAQAAEAAACYAEdGdj1zcGYxIGlwNDoyMDUuMjAxLjEyOC4wLzIwIGlwNDoxOTguMi4xMjguMC8xOCBpcDQ6MTQ4LjEwNS44LjAvMjEgP2FsbA==",
		";alt2.aspmx.l.google.com. IN AAAA", "duCBgAABAAEAAAAABGFsdDIFYXNwbXgBbAZnb29nbGUDY29tAAAcAAEEYWx0MgVhc3BteAFsBmdvb2dsZQNjb20AABwAAQAAASQAECQEaABAAwwAAAAAAAAAABo=",
		";blocket.se.              IN MX",   "sMSBgAABAAUAAAAAB2Jsb2NrZXQCc2UAAA8AAQdibG9ja2V0AnNlAAAPAAEAAAG7ABkAHgZhc3BteDMKZ29vZ2xlbWFpbANjb20AB2Jsb2NrZXQCc2UAAA8AAQAAAbsAGwAUBGFsdDEFYXNwbXgBbAZnb29nbGUDY29tAAdibG9ja2V0AnNlAAAPAAEAAAG7ABsAFARhbHQyBWFzcG14AWwGZ29vZ2xlA2NvbQAHYmxvY2tldAJzZQAADwABAAABuwAZAB4GYXNwbXgyCmdvb2dsZW1haWwDY29tAAdibG9ja2V0AnNlAAAPAAEAAAG7ABYACgVhc3BteAFsBmdvb2dsZQNjb20A",
		";aspmx.l.google.com.      IN AAAA", "ul2BgAABAAEAAAAABWFzcG14AWwGZ29vZ2xlA2NvbQAAHAABBWFzcG14AWwGZ29vZ2xlA2NvbQAAHAABAAABJAAQKgAUUEAMDAsAAAAAAAAAGw==",
		";aspmx.l.google.com.      IN A",    "IG+BgAABAAEAAAAABWFzcG14AWwGZ29vZ2xlA2NvbQAAAQABBWFzcG14AWwGZ29vZ2xlA2NvbQAAAQABAAABJAAEQOm4Gg==",
		";alt1.aspmx.l.google.com. IN AAAA", "Pp2BgAABAAEAAAAABGFsdDEFYXNwbXgBbAZnb29nbGUDY29tAAAcAAEEYWx0MQVhc3BteAFsBmdvb2dsZQNjb20AABwAAQAAASQAECoAFFBAEAwFAAAAAAAAABo=",
		";aspmx2.googlemail.com.   IN A",    "hJGBgAABAAEAAAAABmFzcG14Mgpnb29nbGVtYWlsA2NvbQAAAQABBmFzcG14Mgpnb29nbGVtYWlsA2NvbQAAAQABAAAAzQAEQOmhGw==",
		";aspmx3.googlemail.com.   IN AAAA", "3H2BgAABAAEAAAAABmFzcG14Mwpnb29nbGVtYWlsA2NvbQAAHAABBmFzcG14Mwpnb29nbGVtYWlsA2NvbQAAHAABAAABJAAQJARoAEADDAAAAAAAAAAAGg==",
		";subito.it.               IN TXT",  "R0aBgAABAAIAAAAABnN1Yml0bwJpdAAAEAABBnN1Yml0bwJpdAAAEAABAAABDQGr/3Y9c3BmMSBteDpibG9ja2V0LnNlIGluY2x1ZGU6c3BmLm1haWxqZXQuY29tIGluY2x1ZGU6c2VydmVycy5tY3N2Lm5ldCBpcDQ6MTA5LjE2OC4xMjcuMTYwLzI3IGlwNDoyMTIuMzEuMjUyLjY0LzI3IGlwNDoyMTIuNzcuNjguNiBpcDQ6NjIuMjEyLjEuMTYwIGlwNDo2Mi4yMTIuMC4xNjAgaXA0OjkzLjk0LjMyLjAvMjEgaXA0OjkzLjk0LjM3LjI1MyBpcDQ6MTA5LjE2OC4xMjEuNDgvMjggaXA0OjM3LjIwMi4yMC4yMy8zMiBpcDQ6MjEzLjIxNS4xNaoyLjI1NC8zMiBpcDQ6MjEzLjIxNS4xNTIuMjUzLzMyIGlwNDoyMTMuMjE1LjE1Mi4yNTIvMzIgaXA0OjIxMy4yMTUuMTUyLjI1MS8zMiBpcDQ6MTA5LjE2OC4xMjEuNTQvMzIgaXA0OjEwOS4xNjguMTIxLjU1LzMyIGlwNDoxMDkuMTY4LjEyMS41Ny8zMiBpcDQ6MTA5LjE2OC4xMjEuNTgvMzIgLWFsbAZzdWJpdG8CaXQAABAAAQAAAQ0ARURnb29nbGUtc2l0ZS12ZXJpZmljYXRpb249NXZqME5OR2FXZGtDaUJCd01EcUF5WE90aWsxejR1SF9Wc0dKbDNfY3djOA==",
		";ptr.test.redsift.io.     IN TXT",  "O7yBgAABAAEAAAAAA3B0cgR0ZXN0B3JlZHNpZnQCaW8AABAAAQNwdHIEdGVzdAdyZWRzaWZ0AmlvAAAQAAEAAAErABAPdj1zcGYxIHB0ciB+YWxs",
		";aspmx3.googlemail.com.   IN A",    "j2WBgAABAAEAAAAABmFzcG14Mwpnb29nbGVtYWlsA2NvbQAAAQABBmFzcG14Mwpnb29nbGVtYWlsA2NvbQAAAQABAAABJAAESn3IGg=="
		]`)

	// fill dns cache
	var d spf.CacheDump
	if err := json.Unmarshal(dump, &d); err != nil {
		log.Fatal(err)
	}

	c := z.MustRistrettoCache(&ristretto.Config{
		NumCounters: int64(100 * 10),
		MaxCost:     1 << 20,
		BufferItems: 64,
		Metrics:     true,
		KeyToHash:   z.QuestionToHash,
		Cost:        z.MsgCost,
	})
	// use resolver with cache and no parallelism
	r, err := spf.NewMiekgDNSResolver("8.8.8.8:53", spf.MiekgDNSParallelism(1), spf.MiekgDNSCache(c))
	if err != nil {
		log.Fatalf("error creating resolver: %s", err)
	}

	d.ForEach(r.CacheResponse)

	c.Wait()

	// create a printer
	p := New(os.Stdout, r)

	res, s, _, err := spf.CheckHost(net.ParseIP("0.0.0.0"), "subito.it", "aspmx.l.google.com",
		spf.WithResolver(p),
		spf.WithListener(p),
	)
	if err != nil {
		log.Fatalf("%s %q %s", res, s, err)
	}

	res, s, _, err = spf.CheckHost(net.ParseIP("0.0.0.0"), "ptr.test.redsift.io", "aspmx.l.google.com",
		spf.WithResolver(p),
		spf.WithListener(p),
	)
	if err != nil {
		log.Fatalf("%s %q %s", res, s, err)
	}
	fmt.Printf("## of lookups: %d\n", p.LookupsCount())

	// Unordered output:
	// CHECK_HOST("0.0.0.0", "subito.it.", "aspmx.l.google.com")
	//     lookup(TXT:strict) subito.it.
	//   SPF: v=spf1 mx:blocket.se include:spf.mailjet.com include:servers.mcsv.net ip4:109.168.127.160/27 ip4:212.31.252.64/27 ip4:212.77.68.6 ip4:62.212.1.160 ip4:62.212.0.160 ip4:93.94.32.0/21 ip4:93.94.37.253 ip4:109.168.121.48/28 ip4:37.202.20.23/32 ip4:213.215.152.254/32 ip4:213.215.152.253/32 ip4:213.215.152.252/32 ip4:213.215.152.251/32 ip4:109.168.121.54/32 ip4:109.168.121.55/32 ip4:109.168.121.57/32 ip4:109.168.121.58/32 -all
	//   v=spf1
	//   mx:blocket.se (blocket.se.)
	//     lookup(mx:blocket.se.) aspmx3.googlemail.com. -> (74.125.200.26/32 has? 0.0.0.0) = false
	//     lookup(mx:blocket.se.) aspmx3.googlemail.com. -> (2404:6800:4003:c00::1a/128 has? 0.0.0.0) = false
	//     lookup(mx:blocket.se.) alt1.aspmx.l.google.com. -> (64.233.161.26/32 has? 0.0.0.0) = false
	//     lookup(mx:blocket.se.) alt1.aspmx.l.google.com. -> (2a00:1450:4010:c05::1a/128 has? 0.0.0.0) = false
	//     lookup(mx:blocket.se.) alt2.aspmx.l.google.com. -> (74.125.200.26/32 has? 0.0.0.0) = false
	//     lookup(mx:blocket.se.) alt2.aspmx.l.google.com. -> (2404:6800:4003:c00::1a/128 has? 0.0.0.0) = false
	//     lookup(mx:blocket.se.) aspmx2.googlemail.com. -> (64.233.161.27/32 has? 0.0.0.0) = false
	//     lookup(mx:blocket.se.) aspmx2.googlemail.com. -> (2a00:1450:4010:c05::1b/128 has? 0.0.0.0) = false
	//     lookup(mx:blocket.se.) aspmx.l.google.com. -> (64.233.184.26/32 has? 0.0.0.0) = false
	//     lookup(mx:blocket.se.) aspmx.l.google.com. -> (2a00:1450:400c:c0b::1b/128 has? 0.0.0.0) = false
	//   include:spf.mailjet.com (spf.mailjet.com.)
	//   CHECK_HOST("0.0.0.0", "spf.mailjet.com.", "aspmx.l.google.com")
	//       lookup(TXT:strict) spf.mailjet.com.
	//     SPF: v=spf1 ip4:178.33.111.144 ip4:178.33.137.208/28 ip4:178.33.221.0/24 ip4:37.59.69.128/25 ip4:37.59.249.0/24 ip4:87.253.232.0/21 ip4:185.189.236.0/22 ?all
	//     v=spf1
	//     ip4:178.33.111.144 (178.33.111.144)
	//     ip4:178.33.137.208/28 (178.33.137.208/28)
	//     ip4:178.33.221.0/24 (178.33.221.0/24)
	//     ip4:37.59.69.128/25 (37.59.69.128/25)
	//     ip4:37.59.249.0/24 (37.59.249.0/24)
	//     ip4:87.253.232.0/21 (87.253.232.0/21)
	//     ip4:185.189.236.0/22 (185.189.236.0/22)
	//     ?all
	//   = neutral, &{1491000000000 false}, , <nil>
	//   include:servers.mcsv.net (servers.mcsv.net.)
	//   CHECK_HOST("0.0.0.0", "servers.mcsv.net.", "aspmx.l.google.com")
	//       lookup(TXT:strict) servers.mcsv.net.
	//     SPF: v=spf1 ip4:205.201.128.0/20 ip4:198.2.128.0/18 ip4:148.105.8.0/21 ?all
	//     v=spf1
	//     ip4:205.201.128.0/20 (205.201.128.0/20)
	//     ip4:198.2.128.0/18 (198.2.128.0/18)
	//     ip4:148.105.8.0/21 (148.105.8.0/21)
	//     ?all
	//   = neutral, &{152000000000 false}, , <nil>
	//   ip4:109.168.127.160/27 (109.168.127.160/27)
	//   ip4:212.31.252.64/27 (212.31.252.64/27)
	//   ip4:212.77.68.6 (212.77.68.6)
	//   ip4:62.212.1.160 (62.212.1.160)
	//   ip4:62.212.0.160 (62.212.0.160)
	//   ip4:93.94.32.0/21 (93.94.32.0/21)
	//   ip4:93.94.37.253 (93.94.37.253)
	//   ip4:109.168.121.48/28 (109.168.121.48/28)
	//   ip4:37.202.20.23/32 (37.202.20.23/32)
	//   ip4:213.215.152.254/32 (213.215.152.254/32)
	//   ip4:213.215.152.253/32 (213.215.152.253/32)
	//   ip4:213.215.152.252/32 (213.215.152.252/32)
	//   ip4:213.215.152.251/32 (213.215.152.251/32)
	//   ip4:109.168.121.54/32 (109.168.121.54/32)
	//   ip4:109.168.121.55/32 (109.168.121.55/32)
	//   ip4:109.168.121.57/32 (109.168.121.57/32)
	//   ip4:109.168.121.58/32 (109.168.121.58/32)
	//   -all
	// = fail, &{269000000000 false}, , <nil>
	// CHECK_HOST("0.0.0.0", "ptr.test.redsift.io.", "aspmx.l.google.com")
	//     lookup(TXT:strict) ptr.test.redsift.io.
	//   SPF: v=spf1 ptr ~all
	//   v=spf1
	//   ptr (ptr.test.redsift.io.)
	//     lookup(PTR) 0.0.0.0
	//   VOID: ptr, ptr.test.redsift.io.
	//   ~all
	// = softfail, &{299000000000 false}, , <nil>
	// ## of lookups: 15
}

// b, _ := spf.CacheDump(c.GetALL(false)).MarshalJSON()
// println(string(b))

func ExamplePrinter_ipv6nil() {
	dump := []byte(`[
		";_spf.q4press.com. IN TXT",  "FM+BgAABAAEAAAAABF9zcGYHcTRwcmVzcwNjb20AABAAAQRfc3BmB3E0cHJlc3MDY29tAAAQAAEAAAznAB4ddj1zcGYxIGE6d2ViLnE0cHJlc3MuY29tIC1hbGw=",
		";web.q4press.com.  IN AAAA", "USGBgAABAAEAAQAAA3dlYgdxNHByZXNzA2NvbQAAHAABA3dlYgdxNHByZXNzA2NvbQAABQABAABScQANB3E0cHJlc3MDY29tAAdxNHByZXNzA2NvbQAABgABAAADKwBIBm5zLTU3Mwlhd3NkbnMtMDcDbmV0ABFhd3NkbnMtaG9zdG1hc3RlcgZhbWF6b24DY29tAHga7IoAABwgAAADhAASdQAAAAEs",
		";q4press.com.      IN TXT",  "xPiBgAABAAIAAAAAB3E0cHJlc3MDY29tAAAQAAEHcTRwcmVzcwNjb20AABAAAQAAADsARURnb29nbGUtc2l0ZS12ZXJpZmljYXRpb249TjRTcU1hMjVVbHRVZjdlNnVBYm1jT2ttOUpCX0FidEw2Q245bjM5eFdRVQdxNHByZXNzA2NvbQAAEAABAAAAOwAlJHY9c3BmMSBpbmNsdWRlOl9zcGYucTRwcmVzcy5jb20gfmFsbA==",
		";web.q4press.com.  IN A",    "2caBgAABAAcAAAAAA3dlYgdxNHByZXNzA2NvbQAAAQABA3dlYgdxNHByZXNzA2NvbQAABQABAABUVwANB3E0cHJlc3MDY29tAAdxNHByZXNzA2NvbQAAAQABAAAAMwAEkhRbmQdxNHByZXNzA2NvbQAAAQABAAAAMwAEkhRbmAdxNHByZXNzA2NvbQAAAQABAAAAMwAEA9BKrAdxNHByZXNzA2NvbQAAAQABAAAAMwAEDTmJAwdxNHByZXNzA2NvbQAAAQABAAAAMwAENBdxiwdxNHByZXNzA2NvbQAAAQABAAAAMwAENrF2DQ=="
		]`)

	// fill dns cache
	var d spf.CacheDump
	if err := json.Unmarshal(dump, &d); err != nil {
		log.Fatal(err)
	}

	c := z.MustRistrettoCache(&ristretto.Config{
		NumCounters: int64(100 * 10),
		MaxCost:     1 << 20,
		BufferItems: 64,
		Metrics:     true,
		KeyToHash:   z.QuestionToHash,
		Cost:        z.MsgCost,
	})
	// use resolver with cache and no parallelism
	r, err := spf.NewMiekgDNSResolver("8.8.8.8:53", spf.MiekgDNSParallelism(1), spf.MiekgDNSCache(c))
	if err != nil {
		log.Fatalf("error creating resolver: %s", err)
	}

	d.ForEach(r.CacheResponse)

	c.Wait()

	// create a printer
	p := New(os.Stdout, r)

	res, s, _, err := spf.CheckHost(net.ParseIP("0.0.0.0"), "q4press.com", "aspmx.l.google.com",
		spf.WithResolver(p),
		spf.WithListener(p),
	)
	if err != nil {
		log.Fatalf("%s %q %s", res, s, err)
	}

	// Unordered output:
	// CHECK_HOST("0.0.0.0", "q4press.com.", "aspmx.l.google.com")
	//     lookup(TXT:strict) q4press.com.
	//   SPF: v=spf1 include:_spf.q4press.com ~all
	//   v=spf1
	//   include:_spf.q4press.com (_spf.q4press.com.)
	//   CHECK_HOST("0.0.0.0", "_spf.q4press.com.", "aspmx.l.google.com")
	//       lookup(TXT:strict) _spf.q4press.com.
	//     SPF: v=spf1 a:web.q4press.com -all
	//     v=spf1
	//     a:web.q4press.com (web.q4press.com.)
	//       lookup(a:web.q4press.com.) web.q4press.com. -> (146.20.91.153/32 has? 0.0.0.0) = false
	//       lookup(a:web.q4press.com.) web.q4press.com. -> (146.20.91.152/32 has? 0.0.0.0) = false
	//       lookup(a:web.q4press.com.) web.q4press.com. -> (3.208.74.172/32 has? 0.0.0.0) = false
	//       lookup(a:web.q4press.com.) web.q4press.com. -> (13.57.137.3/32 has? 0.0.0.0) = false
	//       lookup(a:web.q4press.com.) web.q4press.com. -> (52.23.113.139/32 has? 0.0.0.0) = false
	//       lookup(a:web.q4press.com.) web.q4press.com. -> (54.177.118.13/32 has? 0.0.0.0) = false
	//     -all
	//   = fail, &{3303000000000 false}, , <nil>
	//   ~all
	// = softfail, &{59000000000 false}, , <nil>
	//
}

<<<<<<< HEAD
func ExamplePrinter_voids() {
	// use resolver with cache and no parallelism
	r, err := spf.NewMiekgDNSResolver("8.8.8.8:53", spf.MiekgDNSParallelism(1))
=======
func ExamplePrinter_ignoreMatches() {
	dump := []byte(`[
		";aspmx2.googlemail.com.   IN AAAA", "tZyBgAABAAEAAAAABmFzcG14Mgpnb29nbGVtYWlsA2NvbQAAHAABBmFzcG14Mgpnb29nbGVtYWlsA2NvbQAAHAABAAABJAAQKgAUUEAQDAUAAAAAAAAAGw==",
		";alt2.aspmx.l.google.com. IN A",    "rgaBgAABAAEAAAAABGFsdDIFYXNwbXgBbAZnb29nbGUDY29tAAABAAEEYWx0MgVhc3BteAFsBmdvb2dsZQNjb20AAAEAAQAAASQABEp9yBo=",
		";alt1.aspmx.l.google.com. IN A",    "t8eBgAABAAEAAAAABGFsdDEFYXNwbXgBbAZnb29nbGUDY29tAAABAAEEYWx0MQVhc3BteAFsBmdvb2dsZQNjb20AAAEAAQAAAJgABEDpoRo=",
		";spf.mailjet.com.         IN TXT",  "HUKBgAABAAEAAAAAA3NwZgdtYWlsamV0A2NvbQAAEAABA3NwZgdtYWlsamV0A2NvbQAAEAABAAAF0wCZmHY9c3BmMSBpcDQ6MTc4LjMzLjExMS4xNDQgaXA0OjE3OC4zMy4xMzcuMjA4LzI4IGlwNDoxNzguMzMuMjIxLjAvMjQgaXA0OjM3LjU5LjY5LjEyOC8yNSBpcDQ6MzcuNTkuMjQ5LjAvMjQgaXA0Ojg3LjI1My4yMzIuMC8yMSBpcDQ6MTg1LjE4OS4yMzYuMC8yMiA/YWxs",
		";servers.mcsv.net.        IN TXT",  "xruBgAABAAEAAAAAB3NlcnZlcnMEbWNzdgNuZXQAABAAAQdzZXJ2ZXJzBG1jc3YDbmV0AAAQAAEAAACYAEdGdj1zcGYxIGlwNDoyMDUuMjAxLjEyOC4wLzIwIGlwNDoxOTguMi4xMjguMC8xOCBpcDQ6MTQ4LjEwNS44LjAvMjEgP2FsbA==",
		";alt2.aspmx.l.google.com. IN AAAA", "duCBgAABAAEAAAAABGFsdDIFYXNwbXgBbAZnb29nbGUDY29tAAAcAAEEYWx0MgVhc3BteAFsBmdvb2dsZQNjb20AABwAAQAAASQAECQEaABAAwwAAAAAAAAAABo=",
		";blocket.se.              IN MX",   "sMSBgAABAAUAAAAAB2Jsb2NrZXQCc2UAAA8AAQdibG9ja2V0AnNlAAAPAAEAAAG7ABkAHgZhc3BteDMKZ29vZ2xlbWFpbANjb20AB2Jsb2NrZXQCc2UAAA8AAQAAAbsAGwAUBGFsdDEFYXNwbXgBbAZnb29nbGUDY29tAAdibG9ja2V0AnNlAAAPAAEAAAG7ABsAFARhbHQyBWFzcG14AWwGZ29vZ2xlA2NvbQAHYmxvY2tldAJzZQAADwABAAABuwAZAB4GYXNwbXgyCmdvb2dsZW1haWwDY29tAAdibG9ja2V0AnNlAAAPAAEAAAG7ABYACgVhc3BteAFsBmdvb2dsZQNjb20A",
		";aspmx.l.google.com.      IN AAAA", "ul2BgAABAAEAAAAABWFzcG14AWwGZ29vZ2xlA2NvbQAAHAABBWFzcG14AWwGZ29vZ2xlA2NvbQAAHAABAAABJAAQKgAUUEAMDAsAAAAAAAAAGw==",
		";aspmx.l.google.com.      IN A",    "IG+BgAABAAEAAAAABWFzcG14AWwGZ29vZ2xlA2NvbQAAAQABBWFzcG14AWwGZ29vZ2xlA2NvbQAAAQABAAABJAAEQOm4Gg==",
		";alt1.aspmx.l.google.com. IN AAAA", "Pp2BgAABAAEAAAAABGFsdDEFYXNwbXgBbAZnb29nbGUDY29tAAAcAAEEYWx0MQVhc3BteAFsBmdvb2dsZQNjb20AABwAAQAAASQAECoAFFBAEAwFAAAAAAAAABo=",
		";aspmx2.googlemail.com.   IN A",    "hJGBgAABAAEAAAAABmFzcG14Mgpnb29nbGVtYWlsA2NvbQAAAQABBmFzcG14Mgpnb29nbGVtYWlsA2NvbQAAAQABAAAAzQAEQOmhGw==",
		";aspmx3.googlemail.com.   IN AAAA", "3H2BgAABAAEAAAAABmFzcG14Mwpnb29nbGVtYWlsA2NvbQAAHAABBmFzcG14Mwpnb29nbGVtYWlsA2NvbQAAHAABAAABJAAQJARoAEADDAAAAAAAAAAAGg==",
		";subito.it.               IN TXT",  "R0aBgAABAAIAAAAABnN1Yml0bwJpdAAAEAABBnN1Yml0bwJpdAAAEAABAAABDQGr/3Y9c3BmMSBteDpibG9ja2V0LnNlIGluY2x1ZGU6c3BmLm1haWxqZXQuY29tIGluY2x1ZGU6c2VydmVycy5tY3N2Lm5ldCBpcDQ6MTA5LjE2OC4xMjcuMTYwLzI3IGlwNDoyMTIuMzEuMjUyLjY0LzI3IGlwNDoyMTIuNzcuNjguNiBpcDQ6NjIuMjEyLjEuMTYwIGlwNDo2Mi4yMTIuMC4xNjAgaXA0OjkzLjk0LjMyLjAvMjEgaXA0OjkzLjk0LjM3LjI1MyBpcDQ6MTA5LjE2OC4xMjEuNDgvMjggaXA0OjM3LjIwMi4yMC4yMy8zMiBpcDQ6MjEzLjIxNS4xNaoyLjI1NC8zMiBpcDQ6MjEzLjIxNS4xNTIuMjUzLzMyIGlwNDoyMTMuMjE1LjE1Mi4yNTIvMzIgaXA0OjIxMy4yMTUuMTUyLjI1MS8zMiBpcDQ6MTA5LjE2OC4xMjEuNTQvMzIgaXA0OjEwOS4xNjguMTIxLjU1LzMyIGlwNDoxMDkuMTY4LjEyMS41Ny8zMiBpcDQ6MTA5LjE2OC4xMjEuNTgvMzIgLWFsbAZzdWJpdG8CaXQAABAAAQAAAQ0ARURnb29nbGUtc2l0ZS12ZXJpZmljYXRpb249NXZqME5OR2FXZGtDaUJCd01EcUF5WE90aWsxejR1SF9Wc0dKbDNfY3djOA==",
		";ptr.test.redsift.io.     IN TXT",  "O7yBgAABAAEAAAAAA3B0cgR0ZXN0B3JlZHNpZnQCaW8AABAAAQNwdHIEdGVzdAdyZWRzaWZ0AmlvAAAQAAEAAAErABAPdj1zcGYxIHB0ciB+YWxs",
		";aspmx3.googlemail.com.   IN A",    "j2WBgAABAAEAAAAABmFzcG14Mwpnb29nbGVtYWlsA2NvbQAAAQABBmFzcG14Mwpnb29nbGVtYWlsA2NvbQAAAQABAAABJAAESn3IGg=="
		]`)

	// fill dns cache
	var d spf.CacheDump
	if err := json.Unmarshal(dump, &d); err != nil {
		log.Fatal(err)
	}

	c := z.MustRistrettoCache(&ristretto.Config{
		NumCounters: int64(100 * 10),
		MaxCost:     1 << 20,
		BufferItems: 64,
		Metrics:     true,
		KeyToHash:   z.QuestionToHash,
		Cost:        z.MsgCost,
	})
	// use resolver with cache and no parallelism
	r, err := spf.NewMiekgDNSResolver("8.8.8.8:53", spf.MiekgDNSParallelism(1), spf.MiekgDNSCache(c))
>>>>>>> 4c16e59f
	if err != nil {
		log.Fatalf("error creating resolver: %s", err)
	}

<<<<<<< HEAD
	// create a printer
	p := New(os.Stdout, r)

	res, s, _, err := spf.CheckHost(net.ParseIP("0.0.0.0"), "err008.spf.qa.redsift.tech", "redsift.io",
		spf.WithResolver(p),
		spf.WithListener(p),
		spf.IgnoreMatches(),
	)
	if err != nil {
		log.Fatalf("%s %q %s", res, s, err)
	}
	fmt.Printf("## of lookups: %d\n", p.LookupsCount())

	// Output:
	// CHECK_HOST("0.0.0.0", "err008.spf.qa.redsift.tech.", "redsift.io")
	//     lookup(TXT:strict) err008.spf.qa.redsift.tech.
	//   SPF: v=spf1 include:err008.1.spf.qa.redsift.tech -all
	//   v=spf1
	//   include:err008.1.spf.qa.redsift.tech (err008.1.spf.qa.redsift.tech.)
	//   CHECK_HOST("0.0.0.0", "err008.1.spf.qa.redsift.tech.", "redsift.io")
	//       lookup(TXT:strict) err008.1.spf.qa.redsift.tech.
	//     SPF: v=spf1 include:err008.2.spf.qa.redsift.tech include:err008.3.spf.qa.redsift.tech include:err008.4.spf.qa.redsift.tech -all
	//     v=spf1
	//     include:err008.2.spf.qa.redsift.tech (err008.2.spf.qa.redsift.tech.)
	//     CHECK_HOST("0.0.0.0", "err008.2.spf.qa.redsift.tech.", "redsift.io")
	//         lookup(TXT:strict) err008.2.spf.qa.redsift.tech.
	//       SPF: v=spf1 ip4:80.194.146.205 -all
	//       v=spf1
	//       ip4:80.194.146.205 (80.194.146.205)
	//       -all
	//     = fail, &{60000000000 false}, , <nil>
	//     include:err008.3.spf.qa.redsift.tech (err008.3.spf.qa.redsift.tech.)
	//     CHECK_HOST("0.0.0.0", "err008.3.spf.qa.redsift.tech.", "redsift.io")
	//         lookup(TXT:strict) err008.3.spf.qa.redsift.tech.
	//       VOID: , err008.3.spf.qa.redsift.tech.
	//     = none, &{0 true}, , permanent DNS error
	//     include:err008.4.spf.qa.redsift.tech (err008.4.spf.qa.redsift.tech.)
	//     CHECK_HOST("0.0.0.0", "err008.4.spf.qa.redsift.tech.", "redsift.io")
	//         lookup(TXT:strict) err008.4.spf.qa.redsift.tech.
	//       SPF: v=spf1 include:err008.5.spf.qa.redsift.tech include:err008.6.spf.qa.redsift.tech -all
	//       v=spf1
	//       include:err008.5.spf.qa.redsift.tech (err008.5.spf.qa.redsift.tech.)
	//       CHECK_HOST("0.0.0.0", "err008.5.spf.qa.redsift.tech.", "redsift.io")
	//           lookup(TXT:strict) err008.5.spf.qa.redsift.tech.
	//         VOID: , err008.5.spf.qa.redsift.tech.
	//       = none, &{0 true}, , SPF record not found
	//       include:err008.6.spf.qa.redsift.tech (err008.6.spf.qa.redsift.tech.)
	//       CHECK_HOST("0.0.0.0", "err008.6.spf.qa.redsift.tech.", "redsift.io")
	//           lookup(TXT:strict) err008.6.spf.qa.redsift.tech.
	//         VOID: , err008.6.spf.qa.redsift.tech.
	//       = none, &{0 true}, , permanent DNS error
	//       -all
	//     = permerror, &{60000000000 false}, , <nil>
	//     -all
	//   = permerror, &{60000000000 false}, , <nil>
	//   -all
	// = permerror, &{60000000000 false}, , <nil>
	// ## of lookups: 6

=======
	d.ForEach(r.CacheResponse)

	c.Wait()

	// create a printer
	p := New(os.Stdout, r)

	_, _, _, err = spf.CheckHost(net.ParseIP("0.0.0.0"), "subito.it", "aspmx.l.google.com",
		spf.IgnoreMatches(),
		spf.WithResolver(p),
		spf.WithListener(p),
	)
	_, _, _, err = spf.CheckHost(net.ParseIP("0.0.0.0"), "ptr.test.redsift.io", "aspmx.l.google.com",
		spf.IgnoreMatches(),
		spf.WithResolver(p),
		spf.WithListener(p),
	)

	fmt.Printf("## of lookups: %d\n", p.LookupsCount())

	//  output:
	//  CHECK_HOST("0.0.0.0", "subito.it.", "aspmx.l.google.com")
	//     lookup(TXT:strict) subito.it.
	//   SPF: v=spf1 mx:blocket.se include:spf.mailjet.com include:servers.mcsv.net ip4:109.168.127.160/27 ip4:212.31.252.64/27 ip4:212.77.68.6 ip4:62.212.1.160 ip4:62.212.0.160 ip4:93.94.32.0/21 ip4:93.94.37.253 ip4:109.168.121.48/28 ip4:37.202.20.23/32 ip4:213.215.152.254/32 ip4:213.215.152.253/32 ip4:213.215.152.252/32 ip4:213.215.152.251/32 ip4:109.168.121.54/32 ip4:109.168.121.55/32 ip4:109.168.121.57/32 ip4:109.168.121.58/32 -all
	//   v=spf1
	//   mx:blocket.se (blocket.se.)
	//     lookup(mx:blocket.se.) aspmx3.googlemail.com. -> (74.125.200.26/32 has? 0.0.0.0) = false
	//     lookup(mx:blocket.se.) aspmx3.googlemail.com. -> (2404:6800:4003:c00::1a/128 has? 0.0.0.0) = false
	//     lookup(mx:blocket.se.) alt1.aspmx.l.google.com. -> (64.233.161.26/32 has? 0.0.0.0) = false
	//     lookup(mx:blocket.se.) alt1.aspmx.l.google.com. -> (2a00:1450:4010:c05::1a/128 has? 0.0.0.0) = false
	//     lookup(mx:blocket.se.) alt2.aspmx.l.google.com. -> (74.125.200.26/32 has? 0.0.0.0) = false
	//     lookup(mx:blocket.se.) alt2.aspmx.l.google.com. -> (2404:6800:4003:c00::1a/128 has? 0.0.0.0) = false
	//     lookup(mx:blocket.se.) aspmx2.googlemail.com. -> (64.233.161.27/32 has? 0.0.0.0) = false
	//     lookup(mx:blocket.se.) aspmx2.googlemail.com. -> (2a00:1450:4010:c05::1b/128 has? 0.0.0.0) = false
	//     lookup(mx:blocket.se.) aspmx.l.google.com. -> (64.233.184.26/32 has? 0.0.0.0) = false
	//     lookup(mx:blocket.se.) aspmx.l.google.com. -> (2a00:1450:400c:c0b::1b/128 has? 0.0.0.0) = false
	//   include:spf.mailjet.com (spf.mailjet.com.)
	//   CHECK_HOST("0.0.0.0", "spf.mailjet.com.", "aspmx.l.google.com")
	//       lookup(TXT:strict) spf.mailjet.com.
	//     SPF: v=spf1 ip4:178.33.111.144 ip4:178.33.137.208/28 ip4:178.33.221.0/24 ip4:37.59.69.128/25 ip4:37.59.249.0/24 ip4:87.253.232.0/21 ip4:185.189.236.0/22 ?all
	//     v=spf1
	//     ip4:178.33.111.144 (178.33.111.144)
	//     ip4:178.33.137.208/28 (178.33.137.208/28)
	//     ip4:178.33.221.0/24 (178.33.221.0/24)
	//     ip4:37.59.69.128/25 (37.59.69.128/25)
	//     ip4:37.59.249.0/24 (37.59.249.0/24)
	//     ip4:87.253.232.0/21 (87.253.232.0/21)
	//     ip4:185.189.236.0/22 (185.189.236.0/22)
	//     ?all
	//     FIRST-MATCH: neutral, <nil>
	//   = 8, "24m51s", , result is unreliable with IgnoreMatches option enabled
	//   include:servers.mcsv.net (servers.mcsv.net.)
	//   CHECK_HOST("0.0.0.0", "servers.mcsv.net.", "aspmx.l.google.com")
	//       lookup(TXT:strict) servers.mcsv.net.
	//     SPF: v=spf1 ip4:205.201.128.0/20 ip4:198.2.128.0/18 ip4:148.105.8.0/21 ?all
	//     v=spf1
	//     ip4:205.201.128.0/20 (205.201.128.0/20)
	//     ip4:198.2.128.0/18 (198.2.128.0/18)
	//     ip4:148.105.8.0/21 (148.105.8.0/21)
	//     ?all
	//   = 8, "2m32s", , result is unreliable with IgnoreMatches option enabled
	//   ip4:109.168.127.160/27 (109.168.127.160/27)
	//   ip4:212.31.252.64/27 (212.31.252.64/27)
	//   ip4:212.77.68.6 (212.77.68.6)
	//   ip4:62.212.1.160 (62.212.1.160)
	//   ip4:62.212.0.160 (62.212.0.160)
	//   ip4:93.94.32.0/21 (93.94.32.0/21)
	//   ip4:93.94.37.253 (93.94.37.253)
	//   ip4:109.168.121.48/28 (109.168.121.48/28)
	//   ip4:37.202.20.23/32 (37.202.20.23/32)
	//   ip4:213.215.152.254/32 (213.215.152.254/32)
	//   ip4:213.215.152.253/32 (213.215.152.253/32)
	//   ip4:213.215.152.252/32 (213.215.152.252/32)
	//   ip4:213.215.152.251/32 (213.215.152.251/32)
	//   ip4:109.168.121.54/32 (109.168.121.54/32)
	//   ip4:109.168.121.55/32 (109.168.121.55/32)
	//   ip4:109.168.121.57/32 (109.168.121.57/32)
	//   ip4:109.168.121.58/32 (109.168.121.58/32)
	//   -all
	// = 8, "4m29s", , result is unreliable with IgnoreMatches option enabled
	// CHECK_HOST("0.0.0.0", "ptr.test.redsift.io.", "aspmx.l.google.com")
	//     lookup(TXT:strict) ptr.test.redsift.io.
	//   SPF: v=spf1 ptr ~all
	//   v=spf1
	//   ptr (ptr.test.redsift.io.)
	//     lookup(PTR) 0.0.0.0
	//   ~all
	//   FIRST-MATCH: softfail, <nil>
	// = 8, "4m59s", , result is unreliable with IgnoreMatches option enabled
	// ## of lookups: 15
>>>>>>> 4c16e59f
}<|MERGE_RESOLUTION|>--- conflicted
+++ resolved
@@ -216,63 +216,24 @@
 	//
 }
 
-<<<<<<< HEAD
 func ExamplePrinter_voids() {
 	// use resolver with cache and no parallelism
 	r, err := spf.NewMiekgDNSResolver("8.8.8.8:53", spf.MiekgDNSParallelism(1))
-=======
-func ExamplePrinter_ignoreMatches() {
-	dump := []byte(`[
-		";aspmx2.googlemail.com.   IN AAAA", "tZyBgAABAAEAAAAABmFzcG14Mgpnb29nbGVtYWlsA2NvbQAAHAABBmFzcG14Mgpnb29nbGVtYWlsA2NvbQAAHAABAAABJAAQKgAUUEAQDAUAAAAAAAAAGw==",
-		";alt2.aspmx.l.google.com. IN A",    "rgaBgAABAAEAAAAABGFsdDIFYXNwbXgBbAZnb29nbGUDY29tAAABAAEEYWx0MgVhc3BteAFsBmdvb2dsZQNjb20AAAEAAQAAASQABEp9yBo=",
-		";alt1.aspmx.l.google.com. IN A",    "t8eBgAABAAEAAAAABGFsdDEFYXNwbXgBbAZnb29nbGUDY29tAAABAAEEYWx0MQVhc3BteAFsBmdvb2dsZQNjb20AAAEAAQAAAJgABEDpoRo=",
-		";spf.mailjet.com.         IN TXT",  "HUKBgAABAAEAAAAAA3NwZgdtYWlsamV0A2NvbQAAEAABA3NwZgdtYWlsamV0A2NvbQAAEAABAAAF0wCZmHY9c3BmMSBpcDQ6MTc4LjMzLjExMS4xNDQgaXA0OjE3OC4zMy4xMzcuMjA4LzI4IGlwNDoxNzguMzMuMjIxLjAvMjQgaXA0OjM3LjU5LjY5LjEyOC8yNSBpcDQ6MzcuNTkuMjQ5LjAvMjQgaXA0Ojg3LjI1My4yMzIuMC8yMSBpcDQ6MTg1LjE4OS4yMzYuMC8yMiA/YWxs",
-		";servers.mcsv.net.        IN TXT",  "xruBgAABAAEAAAAAB3NlcnZlcnMEbWNzdgNuZXQAABAAAQdzZXJ2ZXJzBG1jc3YDbmV0AAAQAAEAAACYAEdGdj1zcGYxIGlwNDoyMDUuMjAxLjEyOC4wLzIwIGlwNDoxOTguMi4xMjguMC8xOCBpcDQ6MTQ4LjEwNS44LjAvMjEgP2FsbA==",
-		";alt2.aspmx.l.google.com. IN AAAA", "duCBgAABAAEAAAAABGFsdDIFYXNwbXgBbAZnb29nbGUDY29tAAAcAAEEYWx0MgVhc3BteAFsBmdvb2dsZQNjb20AABwAAQAAASQAECQEaABAAwwAAAAAAAAAABo=",
-		";blocket.se.              IN MX",   "sMSBgAABAAUAAAAAB2Jsb2NrZXQCc2UAAA8AAQdibG9ja2V0AnNlAAAPAAEAAAG7ABkAHgZhc3BteDMKZ29vZ2xlbWFpbANjb20AB2Jsb2NrZXQCc2UAAA8AAQAAAbsAGwAUBGFsdDEFYXNwbXgBbAZnb29nbGUDY29tAAdibG9ja2V0AnNlAAAPAAEAAAG7ABsAFARhbHQyBWFzcG14AWwGZ29vZ2xlA2NvbQAHYmxvY2tldAJzZQAADwABAAABuwAZAB4GYXNwbXgyCmdvb2dsZW1haWwDY29tAAdibG9ja2V0AnNlAAAPAAEAAAG7ABYACgVhc3BteAFsBmdvb2dsZQNjb20A",
-		";aspmx.l.google.com.      IN AAAA", "ul2BgAABAAEAAAAABWFzcG14AWwGZ29vZ2xlA2NvbQAAHAABBWFzcG14AWwGZ29vZ2xlA2NvbQAAHAABAAABJAAQKgAUUEAMDAsAAAAAAAAAGw==",
-		";aspmx.l.google.com.      IN A",    "IG+BgAABAAEAAAAABWFzcG14AWwGZ29vZ2xlA2NvbQAAAQABBWFzcG14AWwGZ29vZ2xlA2NvbQAAAQABAAABJAAEQOm4Gg==",
-		";alt1.aspmx.l.google.com. IN AAAA", "Pp2BgAABAAEAAAAABGFsdDEFYXNwbXgBbAZnb29nbGUDY29tAAAcAAEEYWx0MQVhc3BteAFsBmdvb2dsZQNjb20AABwAAQAAASQAECoAFFBAEAwFAAAAAAAAABo=",
-		";aspmx2.googlemail.com.   IN A",    "hJGBgAABAAEAAAAABmFzcG14Mgpnb29nbGVtYWlsA2NvbQAAAQABBmFzcG14Mgpnb29nbGVtYWlsA2NvbQAAAQABAAAAzQAEQOmhGw==",
-		";aspmx3.googlemail.com.   IN AAAA", "3H2BgAABAAEAAAAABmFzcG14Mwpnb29nbGVtYWlsA2NvbQAAHAABBmFzcG14Mwpnb29nbGVtYWlsA2NvbQAAHAABAAABJAAQJARoAEADDAAAAAAAAAAAGg==",
-		";subito.it.               IN TXT",  "R0aBgAABAAIAAAAABnN1Yml0bwJpdAAAEAABBnN1Yml0bwJpdAAAEAABAAABDQGr/3Y9c3BmMSBteDpibG9ja2V0LnNlIGluY2x1ZGU6c3BmLm1haWxqZXQuY29tIGluY2x1ZGU6c2VydmVycy5tY3N2Lm5ldCBpcDQ6MTA5LjE2OC4xMjcuMTYwLzI3IGlwNDoyMTIuMzEuMjUyLjY0LzI3IGlwNDoyMTIuNzcuNjguNiBpcDQ6NjIuMjEyLjEuMTYwIGlwNDo2Mi4yMTIuMC4xNjAgaXA0OjkzLjk0LjMyLjAvMjEgaXA0OjkzLjk0LjM3LjI1MyBpcDQ6MTA5LjE2OC4xMjEuNDgvMjggaXA0OjM3LjIwMi4yMC4yMy8zMiBpcDQ6MjEzLjIxNS4xNaoyLjI1NC8zMiBpcDQ6MjEzLjIxNS4xNTIuMjUzLzMyIGlwNDoyMTMuMjE1LjE1Mi4yNTIvMzIgaXA0OjIxMy4yMTUuMTUyLjI1MS8zMiBpcDQ6MTA5LjE2OC4xMjEuNTQvMzIgaXA0OjEwOS4xNjguMTIxLjU1LzMyIGlwNDoxMDkuMTY4LjEyMS41Ny8zMiBpcDQ6MTA5LjE2OC4xMjEuNTgvMzIgLWFsbAZzdWJpdG8CaXQAABAAAQAAAQ0ARURnb29nbGUtc2l0ZS12ZXJpZmljYXRpb249NXZqME5OR2FXZGtDaUJCd01EcUF5WE90aWsxejR1SF9Wc0dKbDNfY3djOA==",
-		";ptr.test.redsift.io.     IN TXT",  "O7yBgAABAAEAAAAAA3B0cgR0ZXN0B3JlZHNpZnQCaW8AABAAAQNwdHIEdGVzdAdyZWRzaWZ0AmlvAAAQAAEAAAErABAPdj1zcGYxIHB0ciB+YWxs",
-		";aspmx3.googlemail.com.   IN A",    "j2WBgAABAAEAAAAABmFzcG14Mwpnb29nbGVtYWlsA2NvbQAAAQABBmFzcG14Mwpnb29nbGVtYWlsA2NvbQAAAQABAAABJAAESn3IGg=="
-		]`)
-
-	// fill dns cache
-	var d spf.CacheDump
-	if err := json.Unmarshal(dump, &d); err != nil {
-		log.Fatal(err)
-	}
-
-	c := z.MustRistrettoCache(&ristretto.Config{
-		NumCounters: int64(100 * 10),
-		MaxCost:     1 << 20,
-		BufferItems: 64,
-		Metrics:     true,
-		KeyToHash:   z.QuestionToHash,
-		Cost:        z.MsgCost,
-	})
-	// use resolver with cache and no parallelism
-	r, err := spf.NewMiekgDNSResolver("8.8.8.8:53", spf.MiekgDNSParallelism(1), spf.MiekgDNSCache(c))
->>>>>>> 4c16e59f
 	if err != nil {
 		log.Fatalf("error creating resolver: %s", err)
 	}
 
-<<<<<<< HEAD
 	// create a printer
 	p := New(os.Stdout, r)
 
-	res, s, _, err := spf.CheckHost(net.ParseIP("0.0.0.0"), "err008.spf.qa.redsift.tech", "redsift.io",
+	_, _, _, err = spf.CheckHost(net.ParseIP("0.0.0.0"), "err008.spf.qa.redsift.tech", "redsift.io",
 		spf.WithResolver(p),
 		spf.WithListener(p),
 		spf.IgnoreMatches(),
 	)
-	if err != nil {
-		log.Fatalf("%s %q %s", res, s, err)
-	}
+	//if err != nil {
+	//	log.Fatalf("%s %q %s", res, s, err)
+	//}
 	fmt.Printf("## of lookups: %d\n", p.LookupsCount())
 
 	// Output:
@@ -292,7 +253,8 @@
 	//       v=spf1
 	//       ip4:80.194.146.205 (80.194.146.205)
 	//       -all
-	//     = fail, &{60000000000 false}, , <nil>
+	//       FIRST-MATCH: fail, <nil>
+	//     = 8, &{60000000000 false}, , result is unreliable with IgnoreMatches option enabled
 	//     include:err008.3.spf.qa.redsift.tech (err008.3.spf.qa.redsift.tech.)
 	//     CHECK_HOST("0.0.0.0", "err008.3.spf.qa.redsift.tech.", "redsift.io")
 	//         lookup(TXT:strict) err008.3.spf.qa.redsift.tech.
@@ -314,14 +276,53 @@
 	//         VOID: , err008.6.spf.qa.redsift.tech.
 	//       = none, &{0 true}, , permanent DNS error
 	//       -all
-	//     = permerror, &{60000000000 false}, , <nil>
+	//     = 8, &{60000000000 false}, , result is unreliable with IgnoreMatches option enabled
 	//     -all
-	//   = permerror, &{60000000000 false}, , <nil>
+	//   = 8, &{60000000000 false}, , result is unreliable with IgnoreMatches option enabled
 	//   -all
-	// = permerror, &{60000000000 false}, , <nil>
+	// = 8, &{60000000000 false}, , result is unreliable with IgnoreMatches option enabled
 	// ## of lookups: 6
-
-=======
+}
+
+func ExamplePrinter_ignoreMatches() {
+	dump := []byte(`[
+		";aspmx2.googlemail.com.   IN AAAA", "tZyBgAABAAEAAAAABmFzcG14Mgpnb29nbGVtYWlsA2NvbQAAHAABBmFzcG14Mgpnb29nbGVtYWlsA2NvbQAAHAABAAABJAAQKgAUUEAQDAUAAAAAAAAAGw==",
+		";alt2.aspmx.l.google.com. IN A",    "rgaBgAABAAEAAAAABGFsdDIFYXNwbXgBbAZnb29nbGUDY29tAAABAAEEYWx0MgVhc3BteAFsBmdvb2dsZQNjb20AAAEAAQAAASQABEp9yBo=",
+		";alt1.aspmx.l.google.com. IN A",    "t8eBgAABAAEAAAAABGFsdDEFYXNwbXgBbAZnb29nbGUDY29tAAABAAEEYWx0MQVhc3BteAFsBmdvb2dsZQNjb20AAAEAAQAAAJgABEDpoRo=",
+		";spf.mailjet.com.         IN TXT",  "HUKBgAABAAEAAAAAA3NwZgdtYWlsamV0A2NvbQAAEAABA3NwZgdtYWlsamV0A2NvbQAAEAABAAAF0wCZmHY9c3BmMSBpcDQ6MTc4LjMzLjExMS4xNDQgaXA0OjE3OC4zMy4xMzcuMjA4LzI4IGlwNDoxNzguMzMuMjIxLjAvMjQgaXA0OjM3LjU5LjY5LjEyOC8yNSBpcDQ6MzcuNTkuMjQ5LjAvMjQgaXA0Ojg3LjI1My4yMzIuMC8yMSBpcDQ6MTg1LjE4OS4yMzYuMC8yMiA/YWxs",
+		";servers.mcsv.net.        IN TXT",  "xruBgAABAAEAAAAAB3NlcnZlcnMEbWNzdgNuZXQAABAAAQdzZXJ2ZXJzBG1jc3YDbmV0AAAQAAEAAACYAEdGdj1zcGYxIGlwNDoyMDUuMjAxLjEyOC4wLzIwIGlwNDoxOTguMi4xMjguMC8xOCBpcDQ6MTQ4LjEwNS44LjAvMjEgP2FsbA==",
+		";alt2.aspmx.l.google.com. IN AAAA", "duCBgAABAAEAAAAABGFsdDIFYXNwbXgBbAZnb29nbGUDY29tAAAcAAEEYWx0MgVhc3BteAFsBmdvb2dsZQNjb20AABwAAQAAASQAECQEaABAAwwAAAAAAAAAABo=",
+		";blocket.se.              IN MX",   "sMSBgAABAAUAAAAAB2Jsb2NrZXQCc2UAAA8AAQdibG9ja2V0AnNlAAAPAAEAAAG7ABkAHgZhc3BteDMKZ29vZ2xlbWFpbANjb20AB2Jsb2NrZXQCc2UAAA8AAQAAAbsAGwAUBGFsdDEFYXNwbXgBbAZnb29nbGUDY29tAAdibG9ja2V0AnNlAAAPAAEAAAG7ABsAFARhbHQyBWFzcG14AWwGZ29vZ2xlA2NvbQAHYmxvY2tldAJzZQAADwABAAABuwAZAB4GYXNwbXgyCmdvb2dsZW1haWwDY29tAAdibG9ja2V0AnNlAAAPAAEAAAG7ABYACgVhc3BteAFsBmdvb2dsZQNjb20A",
+		";aspmx.l.google.com.      IN AAAA", "ul2BgAABAAEAAAAABWFzcG14AWwGZ29vZ2xlA2NvbQAAHAABBWFzcG14AWwGZ29vZ2xlA2NvbQAAHAABAAABJAAQKgAUUEAMDAsAAAAAAAAAGw==",
+		";aspmx.l.google.com.      IN A",    "IG+BgAABAAEAAAAABWFzcG14AWwGZ29vZ2xlA2NvbQAAAQABBWFzcG14AWwGZ29vZ2xlA2NvbQAAAQABAAABJAAEQOm4Gg==",
+		";alt1.aspmx.l.google.com. IN AAAA", "Pp2BgAABAAEAAAAABGFsdDEFYXNwbXgBbAZnb29nbGUDY29tAAAcAAEEYWx0MQVhc3BteAFsBmdvb2dsZQNjb20AABwAAQAAASQAECoAFFBAEAwFAAAAAAAAABo=",
+		";aspmx2.googlemail.com.   IN A",    "hJGBgAABAAEAAAAABmFzcG14Mgpnb29nbGVtYWlsA2NvbQAAAQABBmFzcG14Mgpnb29nbGVtYWlsA2NvbQAAAQABAAAAzQAEQOmhGw==",
+		";aspmx3.googlemail.com.   IN AAAA", "3H2BgAABAAEAAAAABmFzcG14Mwpnb29nbGVtYWlsA2NvbQAAHAABBmFzcG14Mwpnb29nbGVtYWlsA2NvbQAAHAABAAABJAAQJARoAEADDAAAAAAAAAAAGg==",
+		";subito.it.               IN TXT",  "R0aBgAABAAIAAAAABnN1Yml0bwJpdAAAEAABBnN1Yml0bwJpdAAAEAABAAABDQGr/3Y9c3BmMSBteDpibG9ja2V0LnNlIGluY2x1ZGU6c3BmLm1haWxqZXQuY29tIGluY2x1ZGU6c2VydmVycy5tY3N2Lm5ldCBpcDQ6MTA5LjE2OC4xMjcuMTYwLzI3IGlwNDoyMTIuMzEuMjUyLjY0LzI3IGlwNDoyMTIuNzcuNjguNiBpcDQ6NjIuMjEyLjEuMTYwIGlwNDo2Mi4yMTIuMC4xNjAgaXA0OjkzLjk0LjMyLjAvMjEgaXA0OjkzLjk0LjM3LjI1MyBpcDQ6MTA5LjE2OC4xMjEuNDgvMjggaXA0OjM3LjIwMi4yMC4yMy8zMiBpcDQ6MjEzLjIxNS4xNaoyLjI1NC8zMiBpcDQ6MjEzLjIxNS4xNTIuMjUzLzMyIGlwNDoyMTMuMjE1LjE1Mi4yNTIvMzIgaXA0OjIxMy4yMTUuMTUyLjI1MS8zMiBpcDQ6MTA5LjE2OC4xMjEuNTQvMzIgaXA0OjEwOS4xNjguMTIxLjU1LzMyIGlwNDoxMDkuMTY4LjEyMS41Ny8zMiBpcDQ6MTA5LjE2OC4xMjEuNTgvMzIgLWFsbAZzdWJpdG8CaXQAABAAAQAAAQ0ARURnb29nbGUtc2l0ZS12ZXJpZmljYXRpb249NXZqME5OR2FXZGtDaUJCd01EcUF5WE90aWsxejR1SF9Wc0dKbDNfY3djOA==",
+		";ptr.test.redsift.io.     IN TXT",  "O7yBgAABAAEAAAAAA3B0cgR0ZXN0B3JlZHNpZnQCaW8AABAAAQNwdHIEdGVzdAdyZWRzaWZ0AmlvAAAQAAEAAAErABAPdj1zcGYxIHB0ciB+YWxs",
+		";aspmx3.googlemail.com.   IN A",    "j2WBgAABAAEAAAAABmFzcG14Mwpnb29nbGVtYWlsA2NvbQAAAQABBmFzcG14Mwpnb29nbGVtYWlsA2NvbQAAAQABAAABJAAESn3IGg=="
+		]`)
+
+	// fill dns cache
+	var d spf.CacheDump
+	if err := json.Unmarshal(dump, &d); err != nil {
+		log.Fatal(err)
+	}
+
+	c := z.MustRistrettoCache(&ristretto.Config{
+		NumCounters: int64(100 * 10),
+		MaxCost:     1 << 20,
+		BufferItems: 64,
+		Metrics:     true,
+		KeyToHash:   z.QuestionToHash,
+		Cost:        z.MsgCost,
+	})
+	// use resolver with cache and no parallelism
+	r, err := spf.NewMiekgDNSResolver("8.8.8.8:53", spf.MiekgDNSParallelism(1), spf.MiekgDNSCache(c))
+	if err != nil {
+		log.Fatalf("error creating resolver: %s", err)
+	}
+
 	d.ForEach(r.CacheResponse)
 
 	c.Wait()
@@ -342,8 +343,8 @@
 
 	fmt.Printf("## of lookups: %d\n", p.LookupsCount())
 
-	//  output:
-	//  CHECK_HOST("0.0.0.0", "subito.it.", "aspmx.l.google.com")
+	// output:
+	// CHECK_HOST("0.0.0.0", "subito.it.", "aspmx.l.google.com")
 	//     lookup(TXT:strict) subito.it.
 	//   SPF: v=spf1 mx:blocket.se include:spf.mailjet.com include:servers.mcsv.net ip4:109.168.127.160/27 ip4:212.31.252.64/27 ip4:212.77.68.6 ip4:62.212.1.160 ip4:62.212.0.160 ip4:93.94.32.0/21 ip4:93.94.37.253 ip4:109.168.121.48/28 ip4:37.202.20.23/32 ip4:213.215.152.254/32 ip4:213.215.152.253/32 ip4:213.215.152.252/32 ip4:213.215.152.251/32 ip4:109.168.121.54/32 ip4:109.168.121.55/32 ip4:109.168.121.57/32 ip4:109.168.121.58/32 -all
 	//   v=spf1
@@ -372,7 +373,7 @@
 	//     ip4:185.189.236.0/22 (185.189.236.0/22)
 	//     ?all
 	//     FIRST-MATCH: neutral, <nil>
-	//   = 8, "24m51s", , result is unreliable with IgnoreMatches option enabled
+	//   = 8, &{1491000000000 false}, , result is unreliable with IgnoreMatches option enabled
 	//   include:servers.mcsv.net (servers.mcsv.net.)
 	//   CHECK_HOST("0.0.0.0", "servers.mcsv.net.", "aspmx.l.google.com")
 	//       lookup(TXT:strict) servers.mcsv.net.
@@ -382,7 +383,7 @@
 	//     ip4:198.2.128.0/18 (198.2.128.0/18)
 	//     ip4:148.105.8.0/21 (148.105.8.0/21)
 	//     ?all
-	//   = 8, "2m32s", , result is unreliable with IgnoreMatches option enabled
+	//   = 8, &{152000000000 false}, , result is unreliable with IgnoreMatches option enabled
 	//   ip4:109.168.127.160/27 (109.168.127.160/27)
 	//   ip4:212.31.252.64/27 (212.31.252.64/27)
 	//   ip4:212.77.68.6 (212.77.68.6)
@@ -401,16 +402,16 @@
 	//   ip4:109.168.121.57/32 (109.168.121.57/32)
 	//   ip4:109.168.121.58/32 (109.168.121.58/32)
 	//   -all
-	// = 8, "4m29s", , result is unreliable with IgnoreMatches option enabled
+	// = 8, &{269000000000 false}, , result is unreliable with IgnoreMatches option enabled
 	// CHECK_HOST("0.0.0.0", "ptr.test.redsift.io.", "aspmx.l.google.com")
 	//     lookup(TXT:strict) ptr.test.redsift.io.
 	//   SPF: v=spf1 ptr ~all
 	//   v=spf1
 	//   ptr (ptr.test.redsift.io.)
 	//     lookup(PTR) 0.0.0.0
+	//   VOID: ptr, ptr.test.redsift.io.
 	//   ~all
 	//   FIRST-MATCH: softfail, <nil>
-	// = 8, "4m59s", , result is unreliable with IgnoreMatches option enabled
+	// = 8, &{299000000000 false}, , result is unreliable with IgnoreMatches option enabled
 	// ## of lookups: 15
->>>>>>> 4c16e59f
 }