package printer

import (
	"fmt"
	"github.com/redsift/spf/v2"
	"io"
	"net"
	"strings"
	"sync"
	"sync/atomic"
)

func New(w io.Writer, r spf.Resolver) *Printer {
	return &Printer{
		w: w,
		r: r,
	}
}

type Printer struct {
	sync.Mutex
	w    io.Writer
	c    int
	lc   int64
	r    spf.Resolver
	done bool
}

func (p *Printer) LookupsCount() int {
	// we deduct 1 for the very first lookup for root SPF policy
	return int(p.lc) - 1
}

func (p *Printer) CheckHost(ip net.IP, domain, sender string) {
	fmt.Fprintf(p.w, "%sCHECK_HOST(%q, %q, %q)\n", strings.Repeat("  ", p.c), ip, domain, sender)
	p.c++
}

func (p *Printer) SPFRecord(s string) {
	fmt.Fprintf(p.w, "%sSPF: %s\n", strings.Repeat("  ", p.c), s)
}

func (p *Printer) CheckHostResult(r spf.Result, explanation string, extras *spf.ResponseExtras, err error) {
	p.Lock()
	defer p.Unlock()
	p.c--
	p.done = p.c == 0
	fmt.Fprintf(p.w, "%s= %s, %v, %v, %v\n", strings.Repeat("  ", p.c), r, extras, explanation, err)
}

func (p *Printer) Directive(unused bool, qualifier, mechanism, value, effectiveValue string) {
	fmt.Fprintf(p.w, "%s", strings.Repeat("  ", p.c))
	if qualifier == "+" {
		qualifier = ""
	}
	if unused {
		fmt.Fprint(p.w, "unused ")
	}
	fmt.Fprintf(p.w, "%s%s", qualifier, mechanism)
	delimiter := ":"
	if mechanism == "v" {
		delimiter = "="
	}
	if value != "" {
		fmt.Fprintf(p.w, "%s%s", delimiter, value)
	}
	if effectiveValue != "" {
		fmt.Fprintf(p.w, " (%s)", effectiveValue)
	}
	fmt.Fprintln(p.w)
}

func (p *Printer) NonMatch(qualifier, mechanism, value string, result spf.Result, err error) {
	// fmt.Fprintf(p.w, "%sNON-MATCH: %s, %v\n", strings.Repeat("  ", p.c), result, err)
}

func (p *Printer) Match(qualifier, mechanism, value string, result spf.Result, explanation string, extras *spf.ResponseExtras, err error) {
	// fmt.Fprintf(p.w, "%sMATCH: %s, %q, %v\n", strings.Repeat("  ", p.c), result, explanation, err)
}

<<<<<<< HEAD
=======
func (p *Printer) VoidLookup(qualifier, mechanism, value string, fqdn string) {
	// do nothing
	fmt.Fprintf(p.w, "%sVOID: %s\n", strings.Repeat("  ", p.c), fqdn)
}

>>>>>>> cea6f3ac
func (p *Printer) FirstMatch(r spf.Result, err error) {
	fmt.Fprintf(p.w, "%sFIRST-MATCH: %s, %v\n", strings.Repeat("  ", p.c), r, err)
}

<<<<<<< HEAD
func (p *Printer) LookupTXT(name string) ([]string, time.Duration, error) {
=======
func (p *Printer) LookupTXT(name string) ([]string, *spf.ResponseExtras, error) {
>>>>>>> cea6f3ac
	fmt.Fprintf(p.w, "%s  lookup(TXT) %s\n", strings.Repeat("  ", p.c), name)
	atomic.AddInt64(&p.lc, 1)
	p.lc++
	return p.r.LookupTXT(name)
}

func (p *Printer) LookupTXTStrict(name string) ([]string, *spf.ResponseExtras, error) {
	fmt.Fprintf(p.w, "%s  lookup(TXT:strict) %s\n", strings.Repeat("  ", p.c), name)
	atomic.AddInt64(&p.lc, 1)
	return p.r.LookupTXTStrict(name)
}

func (p *Printer) LookupPTR(name string) ([]string, *spf.ResponseExtras, error) {
	fmt.Fprintf(p.w, "%s  lookup(PTR) %s\n", strings.Repeat("  ", p.c), name)
	atomic.AddInt64(&p.lc, 1)
	p.lc++
	return p.r.LookupPTR(name)
}

func (p *Printer) Exists(name string) (bool, *spf.ResponseExtras, error) {
	fmt.Fprintf(p.w, "%s  lookup(A)\n", strings.Repeat("  ", p.c))
	atomic.AddInt64(&p.lc, 1)
	return p.r.Exists(name)
}

func (p *Printer) MatchingIP(_, mechanism, _ string, fqdn string, ipn net.IPNet, host string, ip net.IP) {
	p.Lock()
	defer p.Unlock()
	atomic.AddInt64(&p.lc, 1)
	if p.done {
		return
	}
	n, _ := ipn.Mask.Size()
	fmt.Fprintf(p.w, "%s  lookup(%s:%s) %s -> (%s/%d has? %s) = %t\n", strings.Repeat("  ", p.c), mechanism, fqdn, host, ipn.IP, n, ip, ipn.Contains(ip))
}

func (p *Printer) MatchIP(name string, matcher spf.IPMatcherFunc) (bool, *spf.ResponseExtras, error) {
	return p.r.MatchIP(name, matcher)
}

func (p *Printer) MatchMX(name string, matcher spf.IPMatcherFunc) (bool, *spf.ResponseExtras, error) {
	return p.r.MatchMX(name, matcher)
}<|MERGE_RESOLUTION|>--- conflicted
+++ resolved
@@ -78,23 +78,16 @@
 	// fmt.Fprintf(p.w, "%sMATCH: %s, %q, %v\n", strings.Repeat("  ", p.c), result, explanation, err)
 }
 
-<<<<<<< HEAD
-=======
 func (p *Printer) VoidLookup(qualifier, mechanism, value string, fqdn string) {
 	// do nothing
 	fmt.Fprintf(p.w, "%sVOID: %s\n", strings.Repeat("  ", p.c), fqdn)
 }
 
->>>>>>> cea6f3ac
 func (p *Printer) FirstMatch(r spf.Result, err error) {
 	fmt.Fprintf(p.w, "%sFIRST-MATCH: %s, %v\n", strings.Repeat("  ", p.c), r, err)
 }
 
-<<<<<<< HEAD
-func (p *Printer) LookupTXT(name string) ([]string, time.Duration, error) {
-=======
 func (p *Printer) LookupTXT(name string) ([]string, *spf.ResponseExtras, error) {
->>>>>>> cea6f3ac
 	fmt.Fprintf(p.w, "%s  lookup(TXT) %s\n", strings.Repeat("  ", p.c), name)
 	atomic.AddInt64(&p.lc, 1)
 	p.lc++
