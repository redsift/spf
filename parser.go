package spf

import (
	"fmt"
	"net"
	"strconv"
	"strings"
	"sync"
	"time"
)

func matchingResult(qualifier tokenType) (Result, error) {
	switch qualifier {
	case qPlus:
		return Pass, nil
	case qMinus:
		return Fail, nil
	case qQuestionMark:
		return Neutral, nil
	case qTilde:
		return Softfail, nil
	default:
		return internalError, fmt.Errorf("invalid qualifier")
	}
}

// SyntaxError represents parsing error, it holds reference to faulty Token
// as well as error describing fault
type SyntaxError struct {
	token *Token
	err   error
}

func (e SyntaxError) Error() string {
	var (
		p     strings.Builder
		cause = error(e)
	)
	for {
		var (
			t    *Token
			next bool
		)
		t, cause, next = Unwrap(cause)
		if !next {
			break
		}
		if p.Len() > 0 {
			p.WriteByte(' ')
		}
		p.WriteString(t.String())
	}
	m := strings.Builder{}
	m.WriteString(cause.Error())
	if p.Len() > 0 {
		m.WriteByte(' ')
		m.WriteByte('[')
		m.WriteString(p.String())
		m.WriteByte(']')
	}
	return m.String()
}

func Unwrap(e error) (*Token, error, bool) {
	se, ok := e.(SyntaxError)
	if ok {
		return se.token, se.err, true
	}
	return nil, e, false
}

func Cause(e error) (string, error) {
	var t, lastToken *Token
	for next := true; next; t, e, next = Unwrap(e) {
		if t != nil {
			lastToken = t
		}
	}
	return lastToken.String(), e
}

func (e SyntaxError) Cause() error {
	return e.err
}

func (e SyntaxError) TokenString() string {
	return e.token.String()
}

// parser represents parsing structure. It keeps all arguments provided by top
// level CheckHost method as well as tokenized terms from TXT RR. One should
// call parser.Parse() for a proper SPF evaluation.
type parser struct {
	sender             string
	domain             string
	heloDomain         string
	ip                 net.IP
	query              string
	resolver           Resolver
	listener           Listener
	ignoreMatches      bool
	options            []Option
	visited            *stringsStack
	evaluatedOn        time.Time
	receivingFQDN      string
	stopAtError        func(error) bool
	partialMacros      bool
	fireFirstMatchOnce *sync.Once
}

// newParser creates new Parser objects and returns its reference.
// It accepts CheckHost() parameters as well as SPF query (fetched from TXT RR
// during initial DNS lookup.
func newParser(opts ...Option) *parser {
	return newParserWithVisited(newStringsStack(), new(sync.Once), opts...)
}

// newParserWithVisited creates new Parser objects with prepopulated map of visited domains and returns its reference.
// It accepts CheckHost() parameters as well as SPF query (fetched from TXT RR
// during initial DNS lookup.
func newParserWithVisited(visited *stringsStack, fireFirstMatchOnce *sync.Once, opts ...Option) *parser {
	p := &parser{
<<<<<<< HEAD
		// mechanisms: make([]*Token, 0, 10),
		resolver:         NewLimitedResolver(&DNSResolver{}, 10, 10, 2),
		options:          opts,
		visited:          visited,
		receivingFQDN:    "unknown",
		evaluatedOn:      time.Now().UTC(),
		firstMatchResult: None,
=======
		// mechanisms: make([]*token, 0, 10),
		resolver:           NewLimitedResolver(&DNSResolver{}, 10, 10),
		options:            opts,
		visited:            visited,
		receivingFQDN:      "unknown",
		evaluatedOn:        time.Now().UTC(),
		fireFirstMatchOnce: fireFirstMatchOnce,
>>>>>>> 4c16e59f
	}
	for _, opt := range opts {
		opt(p)
	}
	return p
}

// checkHostWithResolver does checking with custom Resolver.
// Note, that DNS lookup limits need to be enforced by provided Resolver.
//
// The function returns result of verification, explanations as result of "exp=",
// and error as the reason for the encountered problem.
func (p *parser) checkHost(ip net.IP, domain, sender string) (r Result, expl string, spf string, err error) {
	var u unused
	var extras *ResponseExtras
	p.fireCheckHost(ip, domain, sender)
	defer func() {
		p.fireCheckHostResult(r, expl, extras, err)
		for _, t := range u.mechanisms {
			p.fireUnusedDirective(t)
		}
		p.fireUnusedDirective(u.redirect)
	}()
	/*
	* As per RFC 7208 Section 4.3:
	* If the <domain> is malformed (e.g., label longer than 63
	* characters, zero-length label not at the end, etc.) or is not
	* a multi-label
	* domain name, [...], check_host() immediately returns None
	 */
	if !isDomainName(domain) {
		return None, "", "", newInvalidDomainError(domain)
	}

	if p.visited.has(NormalizeFQDN(domain)) {
		return Permerror, "", "", ErrLoopDetected
	}

	var txts []string
	txts, extras, err = p.resolver.LookupTXTStrict(NormalizeFQDN(domain))
	if extras.Void() {
		p.fireVoidLookup(nil, domain)
	}

	switch err {
	case nil:
		// continue
	case ErrDNSLimitExceeded:
		return Permerror, "", "", err
	case ErrDNSPermerror:
		return None, "", "", err
	default:
		return Temperror, "", "", err
	}

	// If the resultant record set includes no records, check_host()
	// produces the "none" result.  If the resultant record set includes
	// more than one record, check_host() produces the "permerror" result.
	spf, err = filterSPF(txts)
	if err != nil {
		return Permerror, "", "", err
	}
	if spf == "" {
		return None, "", "", ErrSPFNotFound
	}

	r, expl, u, err = newParserWithVisited(p.visited, p.fireFirstMatchOnce, p.options...).with(spf, sender, domain, ip).check()
	return
}

func (p *parser) with(query, sender, domain string, ip net.IP) *parser {
	p.query = query
	p.sender = sender
	p.domain = domain
	p.ip = ip
	return p
}

type unused struct {
	mechanisms []*Token
	redirect   *Token
}

// check aggregates all steps required for SPF evaluation.
// After lexing and tokenizing step it sorts tokens (and returns Permerror if
// there is any syntax error) and starts evaluating
// each Token (from left to right). Once a Token matches parse stops and
// returns matched result.
func (p *parser) check() (Result, string, unused, error) {
	p.visited.push(p.domain)
	defer p.visited.pop()

	p.fireSPFRecord(p.query)
	tokens := lex(p.query)

	var (
		result  = Neutral
		matches bool
		token   *Token
		i       int
		extras  *ResponseExtras
	)

	mechanisms, redirect, explanation, err := sortTokens(tokens)
	if err != nil {
		return Permerror, "", unused{mechanisms, redirect}, err
	}

	var all bool
	for i, token = range mechanisms {
		switch token.mechanism {
		case tVersion:
			matches, result, err = p.parseVersion(token)
		case tAll:
			all = true
			matches, result, err = p.parseAll(token)
		case tA:
			matches, result, extras, err = p.parseA(token)
		case tIP4:
			matches, result, err = p.parseIP4(token)
		case tIP6:
			matches, result, err = p.parseIP6(token)
		case tMX:
			matches, result, extras, err = p.parseMX(token)
		case tInclude:
			matches, result, err = p.parseInclude(token)
		case tExists:
			matches, result, extras, err = p.parseExists(token)
		case tPTR:
			matches, result, extras, err = p.parsePtr(token)
		default:
			p.fireDirective(token, "")
		}

		if !p.ignoreMatches && matches {
			var s string
			if result == Fail && explanation != nil {
				s, err = p.handleExplanation(explanation)
			}
			p.fireMatch(token, result, s, extras, err)
			return result, s, unused{mechanisms[i+1:], redirect}, err
		}

		// Store the first match result if not already set
		if p.ignoreMatches && matches {
			p.fireFirstMatch(result, err)
		}

		p.fireNonMatch(token, result, err)

		// in walker-mode we want to count number of errors and check the counter against some threshold
		if p.ignoreMatches && p.stopAtError != nil && p.stopAtError(err) {
			return unreliableResult, "", unused{mechanisms[i+1:], redirect}, ErrTooManyErrors
		}

		// all expected errors should be thrown with matches=true
		// others are being registered by listener
	}

	if !all {
		result, err = p.handleRedirect(redirect)
	}

	if p.ignoreMatches {
		return unreliableResult, "", unused{}, ErrUnreliableResult
	}

	return result, "", unused{}, err
}

func (p *parser) fireCheckHost(ip net.IP, domain, sender string) {
	if p.listener == nil {
		return
	}
	p.listener.CheckHost(ip, domain, sender)
}

func (p *parser) fireCheckHostResult(r Result, explanation string, extras *ResponseExtras, e error) {
	if p.listener == nil {
		return
	}
	p.listener.CheckHostResult(r, explanation, extras, e)
}

func (p *parser) fireSPFRecord(s string) {
	if p.listener == nil {
		return
	}
	p.listener.SPFRecord(s)
}

func (p *parser) fireDirective(t *Token, effectiveValue string) {
	if p.listener == nil {
		return
	}
	p.listener.Directive(false, t.qualifier.String(), t.mechanism.String(), t.value, effectiveValue)
}

func (p *parser) fireMatchingIP(t *Token, fqdn string, ipn net.IPNet, host string, ip net.IP) {
	if p.listener == nil {
		return
	}
	p.listener.MatchingIP(t.qualifier.String(), t.mechanism.String(), t.value, fqdn, ipn, host, ip)
}

func (p *parser) fireUnusedDirective(t *Token) {
	if p.listener == nil || t == nil {
		return
	}
	p.listener.Directive(true, t.qualifier.String(), t.mechanism.String(), t.value, "")
}

func (p *parser) fireNonMatch(t *Token, r Result, e error) {
	if p.listener == nil {
		return
	}
	p.listener.NonMatch(t.qualifier.String(), t.mechanism.String(), t.value, r, e)
}

func (p *parser) fireMatch(t *Token, r Result, explanation string, extras *ResponseExtras, e error) {
	if p.listener == nil {
		return
	}
	p.listener.Match(t.qualifier.String(), t.mechanism.String(), t.value, r, explanation, extras, e)
}

<<<<<<< HEAD
func (p *parser) fireVoidLookup(t *Token, fqdn string) {
	if p.listener == nil {
		return
	}

	p.listener.FireVoidLookup(t, fqdn)
}

func sortTokens(tokens []*Token) (mechanisms []*Token, redirect, explanation *Token, err error) {
	mechanisms = make([]*Token, 0, len(tokens))
=======
func (p *parser) fireFirstMatch(r Result, e error) {
	if p.listener == nil || p.fireFirstMatchOnce == nil {
		return
	}

	p.fireFirstMatchOnce.Do(func() {
		p.listener.FirstMatch(r, e)
	})
}

func sortTokens(tokens []*token) (mechanisms []*token, redirect, explanation *token, err error) {
	mechanisms = make([]*token, 0, len(tokens))
>>>>>>> 4c16e59f
	for _, token := range tokens {
		if token.isErr() {
			err = SyntaxError{token, ErrSyntaxError}
			return
		}
		if token.mechanism.isMechanism() {
			mechanisms = append(mechanisms, token)
			continue
		}
		if token.mechanism == tRedirect {
			if redirect != nil {
				err = ErrTooManyRedirects
				return
			}
			redirect = token
		}
		if token.mechanism == tExp {
			if explanation != nil {
				err = ErrTooManyExps
				return
			}
			explanation = token
			continue
		}
	}

	return
}

// For several mechanisms, the <domain-spec> is optional.  If it is not
// provided, the <domain> from the check_host() arguments is used.
func domainSpec(s, def string) string {
	if s == "" {
		return def
	}

	if s[0] == '/' { // special case for (mx|a) dual-cidr-length
		return def + s
	}
	return s
}

func (p *parser) parseVersion(t *Token) (bool, Result, error) {
	p.fireDirective(t, "")
	if t.value == "spf1" {
		return false, None, nil
	}
	return true, Permerror, SyntaxError{
		t,
		fmt.Errorf("invalid spf qualifier: %v", t.value),
	}
}

func (p *parser) parseAll(t *Token) (bool, Result, error) {
	p.fireDirective(t, "")
	result, err := matchingResult(t.qualifier)
	if err != nil {
		return true, Permerror, SyntaxError{t, err}
	}
	return true, result, nil
}

func (p *parser) parseIP4(t *Token) (bool, Result, error) {
	p.fireDirective(t, t.value)

	result, _ := matchingResult(t.qualifier)

	if ip, ipnet, err := net.ParseCIDR(t.value); err == nil {
		if ip.To4() == nil {
			return true, Permerror, SyntaxError{t, ErrNotIPv4}
		}
		return ipnet.Contains(p.ip), result, nil
	}

	ip := net.ParseIP(t.value).To4()
	if ip == nil {
		return true, Permerror, SyntaxError{t, ErrNotIPv4}
	}
	return ip.Equal(p.ip), result, nil
}

func (p *parser) parseIP6(t *Token) (bool, Result, error) {
	p.fireDirective(t, t.value)

	result, _ := matchingResult(t.qualifier)

	if ip, ipnet, err := net.ParseCIDR(t.value); err == nil {
		if ip.To16() == nil {
			return true, Permerror, SyntaxError{t, ErrNotIPv6}
		}
		return ipnet.Contains(p.ip), result, nil
	}

	ip := net.ParseIP(t.value)
	if ip.To4() != nil || ip.To16() == nil {
		return true, Permerror, SyntaxError{t, ErrNotIPv6}
	}
	return ip.Equal(p.ip), result, nil
}

func (p *parser) parseA(t *Token) (bool, Result, *ResponseExtras, error) {
	fqdn, ip4Mask, ip6Mask, err := splitDomainDualCIDR(domainSpec(t.value, p.domain))
	if err == nil {
		fqdn, _, err = parseMacro(p, fqdn, false)
	}
	if err == nil {
		fqdn, err = truncateFQDN(fqdn)
	}
	if err == nil && !isDomainName(fqdn) {
		err = newInvalidDomainError(fqdn)
	}
	fqdn = NormalizeFQDN(fqdn)
	p.fireDirective(t, fqdn)
	if err != nil {
		return true, Permerror, nil, SyntaxError{t, err}
	}

	result, _ := matchingResult(t.qualifier)

	found, extras, err := p.resolver.MatchIP(fqdn, func(ip net.IP, host string) (bool, error) {
		n := net.IPNet{
			IP: ip,
		}
		switch len(ip) {
		case net.IPv4len:
			n.Mask = ip4Mask
		case net.IPv6len:
			n.Mask = ip6Mask
		}
		p.fireMatchingIP(t, fqdn, n, host, p.ip)
		return n.Contains(p.ip), nil
	})
	if extras.Void() {
		p.fireVoidLookup(t, fqdn)
	}

	return found, result, extras, err
}

func (p *parser) parseMX(t *Token) (bool, Result, *ResponseExtras, error) {
	fqdn, ip4Mask, ip6Mask, err := splitDomainDualCIDR(domainSpec(t.value, p.domain))
	if err == nil {
		fqdn, _, err = parseMacro(p, fqdn, false)
	}
	if err == nil {
		fqdn, err = truncateFQDN(fqdn)
	}
	if err == nil && !isDomainName(fqdn) {
		err = newInvalidDomainError(fqdn)
	}
	fqdn = NormalizeFQDN(fqdn)
	p.fireDirective(t, fqdn)
	if err != nil {
		return true, Permerror, nil, SyntaxError{t, err}
	}

	result, _ := matchingResult(t.qualifier)
	found, extras, err := p.resolver.MatchMX(fqdn, func(ip net.IP, host string) (bool, error) {
		n := net.IPNet{
			IP: ip,
		}
		switch len(ip) {
		case net.IPv4len:
			n.Mask = ip4Mask
		case net.IPv6len:
			n.Mask = ip6Mask
		}
		p.fireMatchingIP(t, fqdn, n, host, p.ip)
		return n.Contains(p.ip), nil
	})
	if extras.Void() {
		p.fireVoidLookup(t, fqdn)
	}
	if err != nil {
		return true, Permerror, nil, SyntaxError{t, err}
	}
	return found, result, extras, err
}

func (p *parser) parseInclude(t *Token) (bool, Result, error) {
	domain, missingMacros, err := parseMacro(p, t.value, false)
	if err == nil {
		domain, err = truncateFQDN(domain)
	}
	if err == nil && !isDomainName(domain) {
		err = newInvalidDomainError(domain)
	}
	if len(missingMacros) > 0 {
		err = newMissingMacrosError(domain, missingMacros)
	}

	domain = NormalizeFQDN(domain)
	p.fireDirective(t, domain)
	if err != nil {
		return true, Permerror, SyntaxError{t, err}
	}
	if domain == "" {
		return true, Permerror, SyntaxError{t, ErrEmptyDomain}
	}
	theirResult, _, _, err := p.checkHost(p.ip, domain, p.sender)
	/* Adhere to following result table:
	* +---------------------------------+---------------------------------+
	  | A recursive check_host() result | Causes the "include" mechanism  |
	  | of:                             | to:                             |
	  +---------------------------------+---------------------------------+
	  | pass                            | match                           |
	  |                                 |                                 |
	  | fail                            | not match                       |
	  |                                 |                                 |
	  | softfail                        | not match                       |
	  |                                 |                                 |
	  | neutral                         | not match                       |
	  |                                 |                                 |
	  | temperror                       | return temperror                |
	  |                                 |                                 |
	  | permerror                       | return permerror                |
	  |                                 |                                 |
	  | none                            | return permerror                |
	  +---------------------------------+---------------------------------+
	*/if err != nil {
		err = SyntaxError{t, err}
	}

	switch theirResult {
	case Pass:
		ourResult, _ := matchingResult(t.qualifier)
		return true, ourResult, err
	case Fail, Softfail, Neutral:
		return false, None, err
	case Temperror:
		return true, Temperror, err
	case None, Permerror:
		return true, Permerror, err
	case unreliableResult: // ignoreMatches enabled
		return true, Permerror, ErrUnreliableResult
	default: // this should actually never happen; but better error than panic
		return true, Permerror, fmt.Errorf("internal error: unknown result %s for %s", theirResult, t)
	}
}

func (p *parser) parseExists(t *Token) (bool, Result, *ResponseExtras, error) {
	resolvedDomain, missingMacros, err := parseMacroToken(p, t)
	if err == nil {
		resolvedDomain, err = truncateFQDN(resolvedDomain)
	}
	if err == nil && !isDomainName(resolvedDomain) {
		err = newInvalidDomainError(resolvedDomain)
	}
	if len(missingMacros) > 0 {
		err = newMissingMacrosError(resolvedDomain, missingMacros)
	}

	resolvedDomain = NormalizeFQDN(resolvedDomain)
	p.fireDirective(t, resolvedDomain)
	if err != nil {
		return true, Permerror, nil, SyntaxError{t, err}
	}
	if resolvedDomain == "" {
		return true, Permerror, nil, SyntaxError{t, ErrEmptyDomain}
	}

	result, _ := matchingResult(t.qualifier)

	found, extras, err := p.resolver.Exists(resolvedDomain)
	if extras.Void() {
		p.fireVoidLookup(t, resolvedDomain)
	}

	switch err {
	case nil:
		return found, result, extras, nil
	case ErrDNSPermerror:
		return false, result, nil, nil
	default:
		return false, Temperror, nil, err // was true 8-|
	}
}

// https://www.rfc-editor.org/rfc/rfc7208#section-5.5
func (p *parser) parsePtr(t *Token) (bool, Result, *ResponseExtras, error) {
	fqdn := domainSpec(t.value, p.domain)
	fqdn, _, err := parseMacro(p, fqdn, false)
	if err == nil {
		fqdn, err = truncateFQDN(fqdn)
	}
	if err == nil && !isDomainName(fqdn) {
		err = newInvalidDomainError(fqdn)
	}
	fqdn = NormalizeFQDN(fqdn)
	p.fireDirective(t, fqdn)
	if err != nil {
		return true, Permerror, nil, SyntaxError{t, err}
	}

	ptrs, extras, err := p.resolver.LookupPTR(p.ip.String())
	if extras.Void() {
		p.fireVoidLookup(t, fqdn)
	}

	switch err {
	case nil:
		// continue
	case ErrDNSLimitExceeded:
		return false, Permerror, extras, err
	case ErrDNSPermerror:
		return false, None, extras, err
	default:
		return false, Temperror, extras, err
	}

	result, _ := matchingResult(t.qualifier)

	for _, ptrDomain := range ptrs {
		found, _, err := p.resolver.MatchIP(ptrDomain, func(ip net.IP, host string) (bool, error) {
			if ip.Equal(p.ip) {
				// Check if the PTR domain matches the target name or is a subdomain of the target name
				if strings.HasSuffix(ptrDomain, fqdn) || fqdn == ptrDomain {
					return true, nil // Match found
				}
			}
			return false, nil
		})
		if err != nil {
			continue
		}

		if found {
			return true, result, nil, nil
		}
	}

	return false, Fail, nil, nil
}

func (p *parser) handleRedirect(t *Token) (Result, error) {
	if t == nil {
		return Neutral, nil
	}

	var (
		err    error
		result Result
	)

	domain, _, err := parseMacro(p, t.value, false)
	if err == nil {
		domain, err = truncateFQDN(domain)
	}
	if err == nil && !isDomainName(domain) {
		err = newInvalidDomainError(domain)
	}
	redirectDomain := NormalizeFQDN(domain)

	p.fireDirective(t, redirectDomain)
	if err != nil {
		return Permerror, SyntaxError{t, err}
	}

	if result, _, _, err = p.checkHost(p.ip, redirectDomain, p.sender); err != nil {
		// TODO(zaccone): confirm result value
		result = Permerror
	} else if result == None || result == Permerror {
		// See RFC7208, section 6.1
		//
		// if no SPF record is found, or if the <target-name> is malformed, the
		// result is a "permerror" rather than "none".
		result = Permerror
	}

	return result, err
}

func (p *parser) handleExplanation(t *Token) (string, error) {
	domain, _, err := parseMacroToken(p, t)
	if err != nil {
		return "", SyntaxError{t, err}
	}
	if domain == "" {
		return "", SyntaxError{t, ErrEmptyDomain}
	}
	domain, err = truncateFQDN(domain)
	if err != nil {
		return "", SyntaxError{t, err}
	}
	if !isDomainName(domain) {
		return "", SyntaxError{t, newInvalidDomainError(domain)}
	}

	txts, _, err := p.resolver.LookupTXT(NormalizeFQDN(domain))
	if err != nil {
		return "", err
	}

	// RFC 7208, section 6.2 specifies that result strings should be
	// concatenated with no spaces.
	// TODO URL escaping MUST be performed for characters
	//  not in the "unreserved" set, which is defined in [RFC3986].
	//  https://tools.ietf.org/html/rfc7208#section-7.3
	//  looks like we need to do it after truncating
	exp, _, err := parseMacro(p, strings.Join(txts, ""), true)
	if err != nil {
		return "", SyntaxError{t, err}
	}
	return exp, nil
}

func parseCIDRMask(s string, bits int) (net.IPMask, error) {
	if s == "" {
		return net.CIDRMask(bits, bits), nil
	}
	var (
		l   int
		err error
	)
	if l, err = strconv.Atoi(s); err != nil {
		return nil, ErrInvalidCIDRLength
	}
	mask := net.CIDRMask(l, bits)
	if mask == nil {
		return nil, ErrInvalidCIDRLength
	}
	return mask, nil
}

func splitDomainDualCIDR(domain string) (string, net.IPMask, net.IPMask, error) {
	var (
		ip4Mask net.IPMask
		ip6Mask net.IPMask
		ip4Len  string
		ip6Len  string
		err     error
	)

	parts := strings.SplitN(domain, "/", 3)
	domain = parts[0]
	if len(parts) > 1 {
		ip4Len = parts[1]
	}
	if len(parts) > 2 {
		ip6Len = parts[2]
	}

	ip4Mask, err = parseCIDRMask(ip4Len, 8*net.IPv4len)
	if err != nil {
		return "", nil, nil, err
	}
	ip6Mask, err = parseCIDRMask(ip6Len, 8*net.IPv6len)
	if err != nil {
		return "", nil, nil, err
	}

	return domain, ip4Mask, ip6Mask, nil
}<|MERGE_RESOLUTION|>--- conflicted
+++ resolved
@@ -120,23 +120,13 @@
 // during initial DNS lookup.
 func newParserWithVisited(visited *stringsStack, fireFirstMatchOnce *sync.Once, opts ...Option) *parser {
 	p := &parser{
-<<<<<<< HEAD
 		// mechanisms: make([]*Token, 0, 10),
-		resolver:         NewLimitedResolver(&DNSResolver{}, 10, 10, 2),
-		options:          opts,
-		visited:          visited,
-		receivingFQDN:    "unknown",
-		evaluatedOn:      time.Now().UTC(),
-		firstMatchResult: None,
-=======
-		// mechanisms: make([]*token, 0, 10),
-		resolver:           NewLimitedResolver(&DNSResolver{}, 10, 10),
+		resolver:           NewLimitedResolver(&DNSResolver{}, 10, 10, 2),
 		options:            opts,
 		visited:            visited,
 		receivingFQDN:      "unknown",
 		evaluatedOn:        time.Now().UTC(),
 		fireFirstMatchOnce: fireFirstMatchOnce,
->>>>>>> 4c16e59f
 	}
 	for _, opt := range opts {
 		opt(p)
@@ -363,18 +353,14 @@
 	p.listener.Match(t.qualifier.String(), t.mechanism.String(), t.value, r, explanation, extras, e)
 }
 
-<<<<<<< HEAD
 func (p *parser) fireVoidLookup(t *Token, fqdn string) {
 	if p.listener == nil {
 		return
 	}
 
-	p.listener.FireVoidLookup(t, fqdn)
-}
-
-func sortTokens(tokens []*Token) (mechanisms []*Token, redirect, explanation *Token, err error) {
-	mechanisms = make([]*Token, 0, len(tokens))
-=======
+	p.listener.VoidLookup(t, fqdn)
+}
+
 func (p *parser) fireFirstMatch(r Result, e error) {
 	if p.listener == nil || p.fireFirstMatchOnce == nil {
 		return
@@ -385,9 +371,8 @@
 	})
 }
 
-func sortTokens(tokens []*token) (mechanisms []*token, redirect, explanation *token, err error) {
-	mechanisms = make([]*token, 0, len(tokens))
->>>>>>> 4c16e59f
+func sortTokens(tokens []*Token) (mechanisms []*Token, redirect, explanation *Token, err error) {
+	mechanisms = make([]*Token, 0, len(tokens))
 	for _, token := range tokens {
 		if token.isErr() {
 			err = SyntaxError{token, ErrSyntaxError}
